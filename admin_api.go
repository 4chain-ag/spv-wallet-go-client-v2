package spvwallet

import (
	"context"
	"fmt"
	"net/url"

	"github.com/bitcoin-sv/spv-wallet-go-client/commands"
	"github.com/bitcoin-sv/spv-wallet-go-client/config"
	"github.com/bitcoin-sv/spv-wallet-go-client/internal/api/v1/admin/accesskeys"
	"github.com/bitcoin-sv/spv-wallet-go-client/internal/api/v1/admin/contacts"
	"github.com/bitcoin-sv/spv-wallet-go-client/internal/api/v1/admin/invitations"
	"github.com/bitcoin-sv/spv-wallet-go-client/internal/api/v1/admin/paymails"
<<<<<<< HEAD
	"github.com/bitcoin-sv/spv-wallet-go-client/internal/api/v1/admin/status"
=======
	"github.com/bitcoin-sv/spv-wallet-go-client/internal/api/v1/admin/stats"
>>>>>>> 8eaaf1cd
	"github.com/bitcoin-sv/spv-wallet-go-client/internal/api/v1/admin/transactions"
	"github.com/bitcoin-sv/spv-wallet-go-client/internal/api/v1/admin/utxos"
	"github.com/bitcoin-sv/spv-wallet-go-client/internal/api/v1/admin/webhooks"
	"github.com/bitcoin-sv/spv-wallet-go-client/internal/api/v1/admin/xpubs"
	"github.com/bitcoin-sv/spv-wallet-go-client/internal/auth"
	"github.com/bitcoin-sv/spv-wallet-go-client/internal/restyutil"
	"github.com/bitcoin-sv/spv-wallet-go-client/queries"
	"github.com/bitcoin-sv/spv-wallet/models"
	"github.com/bitcoin-sv/spv-wallet/models/response"
)

// AdminAPI provides a simplified interface for interacting with admin-related APIs.
// It abstracts the complexities of making HTTP requests and handling responses,
// allowing developers to easily interact with admin API endpoints.
//
// A zero-value AdminAPI is not usable. Use the NewAdminAPI function to create
// a properly initialized instance.
//
// Methods may return wrapped errors, including models.SPVError or
// ErrUnrecognizedAPIResponse, depending on the behavior of the SPV Wallet API.
type AdminAPI struct {
	xpubsAPI        *xpubs.API
	paymailsAPI     *paymails.API
	accessKeyAPI    *accesskeys.API
	transactionsAPI *transactions.API
	utxosAPI        *utxos.API
	contactsAPI     *contacts.API
	invitationsAPI  *invitations.API
	webhooksAPI     *webhooks.API
<<<<<<< HEAD
	statusAPI       *status.API
=======
	statsAPI        *stats.API
>>>>>>> 8eaaf1cd
}

// CreateXPub creates a new XPub record via the Admin XPubs API.
// The provided command contains the necessary parameters to define the XPub record.
//
// The API response is unmarshaled into a *response.Xpub struct.
// Returns an error if the API request fails or the response cannot be decoded.
func (a *AdminAPI) CreateXPub(ctx context.Context, cmd *commands.CreateUserXpub) (*response.Xpub, error) {
	res, err := a.xpubsAPI.CreateXPub(ctx, cmd)
	if err != nil {
		return nil, xpubs.HTTPErrorFormatter("create XPub", err).FormatPostErr()
	}

	return res, nil
}

// XPubs retrieves a paginated list of user XPubs via the Admin XPubs API.
// The response includes user XPubs along with pagination metadata, such as
// the current page number, sort order, and the field used for sorting (sortBy).
//
// Query parameters can be configured using optional query options. These options allow
// filtering based on metadata, pagination settings, or specific XPub attributes.
//
// The API response is unmarshaled into a *queries.XPubPage struct.
// Returns an error if the API request fails or the response cannot be decoded.
func (a *AdminAPI) XPubs(ctx context.Context, opts ...queries.XPubQueryOption) (*queries.XPubPage, error) {
	res, err := a.xpubsAPI.XPubs(ctx, opts...)
	if err != nil {
		return nil, xpubs.HTTPErrorFormatter("retrieve XPubs page", err).FormatGetErr()
	}

	return res, nil
}

// Contacts retrieves a paginated list of user contacts from the admin contacts API.
//
// The response includes contact data along with pagination details, such as the
// current page, sort order, and sortBy field. Optional query parameters can be
// provided using query options. The result is unmarshaled into a *queries.UserContactsPage.
// Returns an error if the API request fails or the response cannot be decoded.
func (a *AdminAPI) Contacts(ctx context.Context, opts ...queries.ContactQueryOption) (*queries.UserContactsPage, error) {
	res, err := a.contactsAPI.Contacts(ctx, opts...)
	if err != nil {
		return nil, contacts.HTTPErrorFormatter("retrieve user contacts page", err).FormatGetErr()
	}

	return res, nil
}

// ContactUpdate updates a user's contact information through the admin contacts API.
//
// This method uses the `UpdateContact` command to specify the details of the contact to update.
// It sends the update request to the API, unmarshals the response into a `*response.Contact`,
// and returns the updated contact. If the API request fails or the response cannot be decoded,
// an error is returned.
func (a *AdminAPI) ContactUpdate(ctx context.Context, cmd *commands.UpdateContact) (*response.Contact, error) {
	res, err := a.contactsAPI.UpdateContact(ctx, cmd)
	if err != nil {
		msg := fmt.Sprintf("update contact with ID: %s", cmd.ID)
		return nil, contacts.HTTPErrorFormatter(msg, err).FormatPutErr()
	}

	return res, nil
}

// DeleteContact deletes a user contact with the given ID via the admin contacts API.
// Returns an error if the API request fails or the response cannot be decoded.
// A nil error indicates the deleting contact was successful.
func (a *AdminAPI) DeleteContact(ctx context.Context, ID string) error {
	err := a.contactsAPI.DeleteContact(ctx, ID)
	if err != nil {
		msg := fmt.Sprintf("delete contact with ID: %s", ID)
		return contacts.HTTPErrorFormatter(msg, err).FormatDeleteErr()
	}

	return nil
}

// AcceptInvitation processes and accepts a user contact invitation using the given ID via the admin invitations API.
// Returns an error if the API request fails. A nil error indicates the invitation was successfully accepted.
func (a *AdminAPI) AcceptInvitation(ctx context.Context, ID string) error {
	err := a.invitationsAPI.AcceptInvitation(ctx, ID)
	if err != nil {
		msg := fmt.Sprintf("accept invitation with ID: %s", ID)
		return invitations.HTTPErrorFormatter(msg, err).FormatDeleteErr()
	}

	return nil
}

// RejectInvitation processes and rejects a user contact invitation using the given ID via the admin invitations API.
// Returns an error if the API request fails. A nil error indicates the invitation was successfully rejected.
func (a *AdminAPI) RejectInvitation(ctx context.Context, ID string) error {
	err := a.invitationsAPI.RejectInvitation(ctx, ID)
	if err != nil {
		msg := fmt.Sprintf("delete invitation with ID: %s", ID)
		return invitations.HTTPErrorFormatter(msg, err).FormatDeleteErr()
	}

	return nil
}

// Transactions retrieves a paginated list of transactions via the Admin transactions API.
// The returned response includes transactions and pagination details, such as the page number,
// sort order, and sorting field (sortBy).
//
// This method allows optional query parameters to be applied via the provided query options.
// The response is expected to be to unmarshal into a *queries.TransactionPage struct.
// Returns an error if the request fails or the response cannot be decoded.
func (a *AdminAPI) Transactions(ctx context.Context, opts ...queries.TransactionsQueryOption) (*queries.TransactionPage, error) {
	res, err := a.transactionsAPI.Transactions(ctx, opts...)
	if err != nil {
		return nil, transactions.HTTPErrorFormatter("retrieve transactions page", err).FormatGetErr()
	}

	return res, nil
}

// Transaction retrieves a specific transaction by its ID via the Admin transactions API.
// The response is expected to be unmarshaled into a *response.Transaction struct.
// Returns an error if the request fails or the response cannot be decoded.
func (a *AdminAPI) Transaction(ctx context.Context, ID string) (*response.Transaction, error) {
	res, err := a.transactionsAPI.Transaction(ctx, ID)
	if err != nil {
		msg := fmt.Sprintf("retrieve a transaction with ID: %s", ID)
		return nil, transactions.HTTPErrorFormatter(msg, err).FormatGetErr()
	}

	return res, nil
}

// AccessKeys retrieves a paginated list of access keys via the Admin XPubs API.
// The response includes access keys and pagination details, such as the page number,
// sort order, and sorting field (sortBy).
//
// This method allows optional query parameters to be applied via the provided query options.
// The response is expected to unmarshal into a *queries.AccessKeyPage struct.
// Returns an error if the request fails or the response cannot be decoded.
func (a *AdminAPI) AccessKeys(ctx context.Context, accessKeyOpts ...queries.AdminAccessKeyQueryOption) (*queries.AccessKeyPage, error) {
	res, err := a.accessKeyAPI.AccessKeys(ctx, accessKeyOpts...)
	if err != nil {
		return nil, accesskeys.HTTPErrorFormatter("retrieve access keys page ", err).FormatGetErr()
	}

	return res, nil
}

// SubscribeWebhook registers a webhook subscription using the Admin Webhooks API.
// The provided command contains the parameters required to define the webhook subscription.
// Accepts context for controlling cancellation and timeout for the API request.
// The CreateWebhookSubscription command includes the webhook URL and authentication details.
// Returns a formatted error if the API request fails. A nil error indicates the webhook subscription was successful.
func (a *AdminAPI) SubscribeWebhook(ctx context.Context, cmd *commands.CreateWebhookSubscription) error {
	err := a.webhooksAPI.SubscribeWebhook(ctx, cmd)
	if err != nil {
		msg := fmt.Sprintf("subscribe webhook URL address: %s", cmd.URL)
		return webhooks.HTTPErrorFormatter(msg, err).FormatPostErr()
	}

	return nil
}

// UnsubscribeWebhook removes a webhook subscription using the Admin Webhooks API.
// Accepts the context for controlling cancellation and timeout for the API request.
// CancelWebhookSubscription command specifies the webhook URL to be unsubscribed.
// Returns a formatted error if the API request fails. A nil error indicates the webhook subscription was successfully deleted.
func (a *AdminAPI) UnsubscribeWebhook(ctx context.Context, cmd *commands.CancelWebhookSubscription) error {
	err := a.webhooksAPI.UnsubscribeWebhook(ctx, cmd)
	if err != nil {
		msg := fmt.Sprintf("unsubscribe webhook URL address: %s", cmd.URL)
		return webhooks.HTTPErrorFormatter(msg, err).FormatDeleteErr()
	}

	return nil
}

// UTXOs fetches a paginated list of UTXOs via the Admin XPubs API.
// The response includes UTXOs along with pagination details, such as page number,
// sort order, and sorting field.
//
// Optional query parameters can be applied using the provided query options.
// The response is unmarshaled into a *queries.UtxosPage struct.
// Returns an error if the request fails or the response cannot be decoded.
func (a *AdminAPI) UTXOs(ctx context.Context, opts ...queries.AdminUtxoQueryOption) (*queries.UtxosPage, error) {
	res, err := a.utxosAPI.UTXOs(ctx, opts...)
	if err != nil {
		return nil, utxos.HTTPErrorFormatter("retrieve utxos page ", err).FormatGetErr()
	}

	return res, nil
}

// Paymails retrieves a paginated list of paymail addresses via the Admin Paymails API.
// The response includes user paymails along with pagination metadata, such as
// the current page number, sort order, and the field used for sorting (sortBy).
//
// Query parameters can be configured using optional query options. These options allow
// filtering based on metadata, pagination settings, or specific paymail attributes.
//
// The API response is unmarshaled into a *queries.PaymailAddressPage struct.
// Returns an error if the API request fails or the response cannot be decoded.
func (a *AdminAPI) Paymails(ctx context.Context, opts ...queries.PaymailQueryOption) (*queries.PaymailAddressPage, error) {
	res, err := a.paymailsAPI.Paymails(ctx, opts...)
	if err != nil {
		return nil, paymails.HTTPErrorFormatter("retrieve paymail addresses page", err).FormatGetErr()
	}

	return res, nil
}

// Paymail retrieves the paymail address associated with the specified ID via the Admin Paymails API.
// The response is expected to be unmarshaled into a *response.PaymailAddress struct.
// Returns an error if the request fails or the response cannot be decoded.
func (a *AdminAPI) Paymail(ctx context.Context, ID string) (*response.PaymailAddress, error) {
	res, err := a.paymailsAPI.Paymail(ctx, ID)
	if err != nil {
		msg := fmt.Sprintf("retrieve paymail address with ID: %s", ID)
		return nil, paymails.HTTPErrorFormatter(msg, err).FormatGetErr()
	}

	return res, nil
}

// CreatePaymail creates a new paymail address record via the Admin Paymails API.
// The provided command contains the necessary parameters to define the paymail address record.
//
// The API response is unmarshaled into a *response.Xpub PaymailAddress.
// Returns an error if the API request fails or the response cannot be decoded.
func (a *AdminAPI) CreatePaymail(ctx context.Context, cmd *commands.CreatePaymail) (*response.PaymailAddress, error) {
	res, err := a.paymailsAPI.CreatePaymail(ctx, cmd)
	if err != nil {
		return nil, paymails.HTTPErrorFormatter("create paymail address", err).FormatPostErr()
	}

	return res, nil
}

// DeletePaymail deletes a paymail address with via the Admin Paymails API.
// It returns an error if the API request fails. A nil error indicates that the paymail
// was successfully deleted.
func (a *AdminAPI) DeletePaymail(ctx context.Context, address string) error {
	err := a.paymailsAPI.DeletePaymail(ctx, address)
	if err != nil {
		msg := fmt.Sprintf("remove paymail address: %s", address)
		return paymails.HTTPErrorFormatter(msg, err).FormatGetErr()
	}

	return nil
}

<<<<<<< HEAD
// Status retrieves information about the key type used during the authentication phase.
// If the key corresponds to the admin key, the method returns true with a nil error.
// Otherwise, it returns false with a nil error, indicating that the key used does not match
// the SPV Wallet API admin key. A non-nil error is returned if the API request fails.
func (a *AdminAPI) Status(ctx context.Context) (bool, error) {
	ok, err := a.statusAPI.Status(ctx)
	if err != nil {
		return false, status.HTTPErrorFormatter("retrieve information about the used key type: %w", err).FormatGetErr()
	}

	return ok, nil
=======
// Stats retrieves information about the login status via the Admin XPubs API.
// It accepts a context for controlling cancellation and timeout of the API request.
// The response is expected to be unmarshaled into a *models.AdminStats struct.
// A nil error with a valid response indicates the request was successful.
// Returns a formatted error if the API request fails.
func (a *AdminAPI) Stats(ctx context.Context) (*models.AdminStats, error) {
	res, err := a.statsAPI.Stats(ctx)
	if err != nil {
		return nil, stats.HTTPErrorFormatter("retrieve stats", err).FormatGetErr()
	}

	return res, nil
>>>>>>> 8eaaf1cd
}

// NewAdminAPIWithXPriv initializes a new AdminAPI instance using an extended private key (xPriv).
// This function configures the API client with the provided configuration and uses the xPriv key for authentication.
// If any step fails, an appropriate error is returned.
//
// Note: Requests made with this instance will be securely signed.
func NewAdminAPIWithXPriv(cfg config.Config, xPriv string) (*AdminAPI, error) {
	authenticator, err := auth.NewXprivAuthenticator(xPriv)
	if err != nil {
		return nil, fmt.Errorf("failed to initialize xPriv authenticator: %w", err)
	}

	return initAdminAPI(cfg, authenticator)
}

// NewAdminWithXPub initializes a new AdminAPI instance using an extended public key (xPub).
// This function configures the API client with the provided configuration and uses the xPub key for authentication.
// If any configuration or initialization step fails, an appropriate error is returned.
//
// Note: Requests made with this instance will not be signed.
// For enhanced security, it is strongly recommended to use `NewAdminAPIWithXPriv` instead.
func NewAdminWithXPub(cfg config.Config, xPub string) (*AdminAPI, error) {
	authenticator, err := auth.NewXpubOnlyAuthenticator(xPub)
	if err != nil {
		return nil, fmt.Errorf("failed to initialize xPub authenticator: %w", err)
	}

	return initAdminAPI(cfg, authenticator)
}

func initAdminAPI(cfg config.Config, auth authenticator) (*AdminAPI, error) {
	url, err := url.Parse(cfg.Addr)
	if err != nil {
		return nil, fmt.Errorf("failed to parse addr to url.URL: %w", err)
	}

	httpClient := restyutil.NewHTTPClient(cfg, auth)
	if httpClient == nil {
		return nil, fmt.Errorf("failed to initialize HTTP client - nil value.")
	}

	return &AdminAPI{
		paymailsAPI:     paymails.NewAPI(url, httpClient),
		transactionsAPI: transactions.NewAPI(url, httpClient),
		xpubsAPI:        xpubs.NewAPI(url, httpClient),
		utxosAPI:        utxos.NewAPI(url, httpClient),
		accessKeyAPI:    accesskeys.NewAPI(url, httpClient),
		webhooksAPI:     webhooks.NewAPI(url, httpClient),
		contactsAPI:     contacts.NewAPI(url, httpClient),
		invitationsAPI:  invitations.NewAPI(url, httpClient),
<<<<<<< HEAD
		statusAPI:       status.NewAPI(url, httpClient),
=======
		statsAPI:        stats.NewAPI(url, httpClient),
>>>>>>> 8eaaf1cd
	}, nil
}<|MERGE_RESOLUTION|>--- conflicted
+++ resolved
@@ -11,11 +11,8 @@
 	"github.com/bitcoin-sv/spv-wallet-go-client/internal/api/v1/admin/contacts"
 	"github.com/bitcoin-sv/spv-wallet-go-client/internal/api/v1/admin/invitations"
 	"github.com/bitcoin-sv/spv-wallet-go-client/internal/api/v1/admin/paymails"
-<<<<<<< HEAD
+	"github.com/bitcoin-sv/spv-wallet-go-client/internal/api/v1/admin/stats"
 	"github.com/bitcoin-sv/spv-wallet-go-client/internal/api/v1/admin/status"
-=======
-	"github.com/bitcoin-sv/spv-wallet-go-client/internal/api/v1/admin/stats"
->>>>>>> 8eaaf1cd
 	"github.com/bitcoin-sv/spv-wallet-go-client/internal/api/v1/admin/transactions"
 	"github.com/bitcoin-sv/spv-wallet-go-client/internal/api/v1/admin/utxos"
 	"github.com/bitcoin-sv/spv-wallet-go-client/internal/api/v1/admin/webhooks"
@@ -45,11 +42,8 @@
 	contactsAPI     *contacts.API
 	invitationsAPI  *invitations.API
 	webhooksAPI     *webhooks.API
-<<<<<<< HEAD
 	statusAPI       *status.API
-=======
 	statsAPI        *stats.API
->>>>>>> 8eaaf1cd
 }
 
 // CreateXPub creates a new XPub record via the Admin XPubs API.
@@ -300,19 +294,6 @@
 	return nil
 }
 
-<<<<<<< HEAD
-// Status retrieves information about the key type used during the authentication phase.
-// If the key corresponds to the admin key, the method returns true with a nil error.
-// Otherwise, it returns false with a nil error, indicating that the key used does not match
-// the SPV Wallet API admin key. A non-nil error is returned if the API request fails.
-func (a *AdminAPI) Status(ctx context.Context) (bool, error) {
-	ok, err := a.statusAPI.Status(ctx)
-	if err != nil {
-		return false, status.HTTPErrorFormatter("retrieve information about the used key type: %w", err).FormatGetErr()
-	}
-
-	return ok, nil
-=======
 // Stats retrieves information about the login status via the Admin XPubs API.
 // It accepts a context for controlling cancellation and timeout of the API request.
 // The response is expected to be unmarshaled into a *models.AdminStats struct.
@@ -325,7 +306,19 @@
 	}
 
 	return res, nil
->>>>>>> 8eaaf1cd
+}
+
+// Status retrieves information about the key type used during the authentication phase.
+// If the key corresponds to the admin key, the method returns true with a nil error.
+// Otherwise, it returns false with a nil error, indicating that the key used does not match
+// the SPV Wallet API admin key. A non-nil error is returned if the API request fails.
+func (a *AdminAPI) Status(ctx context.Context) (bool, error) {
+	ok, err := a.statusAPI.Status(ctx)
+	if err != nil {
+		return false, status.HTTPErrorFormatter("retrieve information about the used key type: %w", err).FormatGetErr()
+	}
+
+	return ok, nil
 }
 
 // NewAdminAPIWithXPriv initializes a new AdminAPI instance using an extended private key (xPriv).
@@ -377,10 +370,7 @@
 		webhooksAPI:     webhooks.NewAPI(url, httpClient),
 		contactsAPI:     contacts.NewAPI(url, httpClient),
 		invitationsAPI:  invitations.NewAPI(url, httpClient),
-<<<<<<< HEAD
 		statusAPI:       status.NewAPI(url, httpClient),
-=======
 		statsAPI:        stats.NewAPI(url, httpClient),
->>>>>>> 8eaaf1cd
 	}, nil
 }