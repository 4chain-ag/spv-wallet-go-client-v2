--- conflicted
+++ resolved
@@ -8,15 +8,11 @@
 	bip32 "github.com/bitcoin-sv/go-sdk/compat/bip32"
 	"github.com/bitcoin-sv/spv-wallet-go-client/commands"
 	"github.com/bitcoin-sv/spv-wallet-go-client/config"
-<<<<<<< HEAD
-	"github.com/bitcoin-sv/spv-wallet-go-client/internal/api/v1/admin/paymails"
-	xpubs "github.com/bitcoin-sv/spv-wallet-go-client/internal/api/v1/admin/users"
-=======
 	"github.com/bitcoin-sv/spv-wallet-go-client/internal/api/v1/admin/contacts"
 	"github.com/bitcoin-sv/spv-wallet-go-client/internal/api/v1/admin/invitations"
+	"github.com/bitcoin-sv/spv-wallet-go-client/internal/api/v1/admin/paymails"
 	"github.com/bitcoin-sv/spv-wallet-go-client/internal/api/v1/admin/transactions"
 	"github.com/bitcoin-sv/spv-wallet-go-client/internal/api/v1/admin/xpubs"
->>>>>>> 948960be
 	"github.com/bitcoin-sv/spv-wallet-go-client/internal/auth"
 	"github.com/bitcoin-sv/spv-wallet-go-client/internal/restyutil"
 	"github.com/bitcoin-sv/spv-wallet-go-client/queries"
@@ -33,15 +29,12 @@
 // Methods may return wrapped errors, including models.SPVError or
 // ErrUnrecognizedAPIResponse, depending on the behavior of the SPV Wallet API.
 type AdminAPI struct {
-<<<<<<< HEAD
-	xpubsAPI    *xpubs.API // Internal API for managing operations related to XPubs.
+	xpubsAPI    *xpubs.API
 	paymailsAPI *paymails.API
-=======
-	xpubsAPI        *xpubs.API
+
 	transactionsAPI *transactions.API
 	contactsAPI     *contacts.API
 	invitationsAPI  *invitations.API
->>>>>>> 948960be
 }
 
 // CreateXPub creates a new XPub record via the Admin XPubs API.
@@ -76,21 +69,6 @@
 	return res, nil
 }
 
-<<<<<<< HEAD
-// Paymails retrieves a paginated list of paymail addresses via the Admin Paymails API.
-// The response includes user paymails along with pagination metadata, such as
-// the current page number, sort order, and the field used for sorting (sortBy).
-//
-// Query parameters can be configured using optional query options. These options allow
-// filtering based on metadata, pagination settings, or specific paymail attributes.
-//
-// The API response is unmarshaled into a *queries.PaymailAddressPage struct.
-// Returns an error if the API request fails or the response cannot be decoded.
-func (a *AdminAPI) Paymails(ctx context.Context, opts ...queries.PaymailQueryOption) (*queries.PaymailAddressPage, error) {
-	res, err := a.paymailsAPI.Paymails(ctx, opts...)
-	if err != nil {
-		return nil, paymails.HTTPErrorFormatter("failed to retrieve paymail addresses page", err).FormatGetErr()
-=======
 // Contacts retrieves a paginated list of user contacts from the admin contacts API.
 //
 // The response includes contact data along with pagination details, such as the
@@ -101,22 +79,11 @@
 	res, err := a.contactsAPI.Contacts(ctx, opts...)
 	if err != nil {
 		return nil, contacts.HTTPErrorFormatter("retrieve user contacts page", err).FormatGetErr()
->>>>>>> 948960be
-	}
-
-	return res, nil
-}
-
-<<<<<<< HEAD
-// Paymail retrieves the paymail address associated with the specified ID via the Admin Paymails API.
-// The response is expected to be unmarshaled into a *response.PaymailAddress struct.
-// Returns an error if the request fails or the response cannot be decoded.
-func (a *AdminAPI) Paymail(ctx context.Context, ID string) (*response.PaymailAddress, error) {
-	res, err := a.paymailsAPI.Paymail(ctx, ID)
-	if err != nil {
-		msg := fmt.Sprintf("failed retrieve paymail address with ID: %s", ID)
-		return nil, paymails.HTTPErrorFormatter(msg, err).FormatGetErr()
-=======
+	}
+
+	return res, nil
+}
+
 // ContactUpdate updates a user's contact information through the admin contacts API.
 //
 // This method uses the `UpdateContact` command to specify the details of the contact to update.
@@ -128,13 +95,108 @@
 	if err != nil {
 		msg := fmt.Sprintf("update contact with ID: %s", cmd.ID)
 		return nil, contacts.HTTPErrorFormatter(msg, err).FormatPutErr()
->>>>>>> 948960be
-	}
-
-	return res, nil
-}
-
-<<<<<<< HEAD
+	}
+
+	return res, nil
+}
+
+// DeleteContact deletes a user contact with the given ID via the admin contacts API.
+// Returns an error if the API request fails or the response cannot be decoded.
+// A nil error indicates the deleting contact was successful.
+func (a *AdminAPI) DeleteContact(ctx context.Context, ID string) error {
+	err := a.contactsAPI.DeleteContact(ctx, ID)
+	if err != nil {
+		msg := fmt.Sprintf("delete contact with ID: %s", ID)
+		return contacts.HTTPErrorFormatter(msg, err).FormatDeleteErr()
+	}
+
+	return nil
+}
+
+// AcceptInvitation processes and accepts a user contact invitation using the given ID via the admin invitations API.
+// Returns an error if the API request fails. A nil error indicates the invitation was successfully accepted.
+func (a *AdminAPI) AcceptInvitation(ctx context.Context, ID string) error {
+	err := a.invitationsAPI.AcceptInvitation(ctx, ID)
+	if err != nil {
+		msg := fmt.Sprintf("accept invitation with ID: %s", ID)
+		return invitations.HTTPErrorFormatter(msg, err).FormatDeleteErr()
+	}
+
+	return nil
+}
+
+// RejectInvitation processes and rejects a user contact invitation using the given ID via the admin invitations API.
+// Returns an error if the API request fails. A nil error indicates the invitation was successfully rejected.
+func (a *AdminAPI) RejectInvitation(ctx context.Context, ID string) error {
+	err := a.invitationsAPI.RejectInvitation(ctx, ID)
+	if err != nil {
+		msg := fmt.Sprintf("delete invitation with ID: %s", ID)
+		return invitations.HTTPErrorFormatter(msg, err).FormatDeleteErr()
+	}
+
+	return nil
+}
+
+// Transactions retrieves a paginated list of transactions via the Admin transactions API.
+// The returned response includes transactions and pagination details, such as the page number,
+// sort order, and sorting field (sortBy).
+//
+// This method allows optional query parameters to be applied via the provided query options.
+// The response is expected to be to unmarshal into a *queries.TransactionPage struct.
+// Returns an error if the request fails or the response cannot be decoded.
+func (a *AdminAPI) Transactions(ctx context.Context, opts ...queries.TransactionsQueryOption) (*queries.TransactionPage, error) {
+	res, err := a.transactionsAPI.Transactions(ctx, opts...)
+	if err != nil {
+		return nil, transactions.HTTPErrorFormatter("retrieve transactions page", err).FormatGetErr()
+	}
+
+	return res, nil
+}
+
+// Transaction retrieves a specific transaction by its ID via the Admin transactions API.
+// The response is expected to be unmarshaled into a *response.Transaction struct.
+// Returns an error if the request fails or the response cannot be decoded.
+func (a *AdminAPI) Transaction(ctx context.Context, ID string) (*response.Transaction, error) {
+	res, err := a.transactionsAPI.Transaction(ctx, ID)
+	if err != nil {
+		msg := fmt.Sprintf("retrieve a transaction with ID: %s", ID)
+		return nil, transactions.HTTPErrorFormatter(msg, err).FormatGetErr()
+	}
+
+	return res, nil
+}
+
+// Paymails retrieves a paginated list of paymail addresses via the Admin Paymails API.
+// The response includes user paymails along with pagination metadata, such as
+// the current page number, sort order, and the field used for sorting (sortBy).
+//
+// Query parameters can be configured using optional query options. These options allow
+// filtering based on metadata, pagination settings, or specific paymail attributes.
+//
+// The API response is unmarshaled into a *queries.PaymailAddressPage struct.
+// Returns an error if the API request fails or the response cannot be decoded.
+func (a *AdminAPI) Paymails(ctx context.Context, opts ...queries.PaymailQueryOption) (*queries.PaymailAddressPage, error) {
+	res, err := a.paymailsAPI.Paymails(ctx, opts...)
+	if err != nil {
+		return nil, paymails.HTTPErrorFormatter("failed to retrieve paymail addresses page", err).FormatGetErr()
+	}
+
+	return res, nil
+}
+
+// Paymail retrieves the paymail address associated with the specified ID via the Admin Paymails API.
+// The response is expected to be unmarshaled into a *response.PaymailAddress struct.
+// Returns an error if the request fails or the response cannot be decoded.
+func (a *AdminAPI) Paymail(ctx context.Context, ID string) (*response.PaymailAddress, error) {
+	res, err := a.paymailsAPI.Paymail(ctx, ID)
+	if err != nil {
+		msg := fmt.Sprintf("failed retrieve paymail address with ID: %s", ID)
+		return nil, paymails.HTTPErrorFormatter(msg, err).FormatGetErr()
+	}
+
+	return res, nil
+}
+
 // CreatePaymail creates a new paymial address record via the Admin Paymails API.
 // The provided command contains the necessary parameters to define the paymail address record.
 //
@@ -157,77 +219,11 @@
 	if err != nil {
 		msg := fmt.Sprintf("failed to remove paymail address: %s", address)
 		return paymails.HTTPErrorFormatter(msg, err).FormatGetErr()
-=======
-// DeleteContact deletes a user contact with the given ID via the admin contacts API.
-// Returns an error if the API request fails or the response cannot be decoded.
-// A nil error indicates the deleting contact was successful.
-func (a *AdminAPI) DeleteContact(ctx context.Context, ID string) error {
-	err := a.contactsAPI.DeleteContact(ctx, ID)
-	if err != nil {
-		msg := fmt.Sprintf("delete contact with ID: %s", ID)
-		return contacts.HTTPErrorFormatter(msg, err).FormatDeleteErr()
-	}
-
-	return nil
-}
-
-// AcceptInvitation processes and accepts a user contact invitation using the given ID via the admin invitations API.
-// Returns an error if the API request fails. A nil error indicates the invitation was successfully accepted.
-func (a *AdminAPI) AcceptInvitation(ctx context.Context, ID string) error {
-	err := a.invitationsAPI.AcceptInvitation(ctx, ID)
-	if err != nil {
-		msg := fmt.Sprintf("accept invitation with ID: %s", ID)
-		return invitations.HTTPErrorFormatter(msg, err).FormatDeleteErr()
-	}
-
-	return nil
-}
-
-// RejectInvitation processes and rejects a user contact invitation using the given ID via the admin invitations API.
-// Returns an error if the API request fails. A nil error indicates the invitation was successfully rejected.
-func (a *AdminAPI) RejectInvitation(ctx context.Context, ID string) error {
-	err := a.invitationsAPI.RejectInvitation(ctx, ID)
-	if err != nil {
-		msg := fmt.Sprintf("delete invitation with ID: %s", ID)
-		return invitations.HTTPErrorFormatter(msg, err).FormatDeleteErr()
->>>>>>> 948960be
-	}
-
-	return nil
-}
-
-<<<<<<< HEAD
-=======
-// Transactions retrieves a paginated list of transactions via the Admin transactions API.
-// The returned response includes transactions and pagination details, such as the page number,
-// sort order, and sorting field (sortBy).
-//
-// This method allows optional query parameters to be applied via the provided query options.
-// The response is expected to be to unmarshal into a *queries.TransactionPage struct.
-// Returns an error if the request fails or the response cannot be decoded.
-func (a *AdminAPI) Transactions(ctx context.Context, opts ...queries.TransactionsQueryOption) (*queries.TransactionPage, error) {
-	res, err := a.transactionsAPI.Transactions(ctx, opts...)
-	if err != nil {
-		return nil, transactions.HTTPErrorFormatter("retrieve transactions page", err).FormatGetErr()
-	}
-
-	return res, nil
-}
-
-// Transaction retrieves a specific transaction by its ID via the Admin transactions API.
-// The response is expected to be unmarshaled into a *response.Transaction struct.
-// Returns an error if the request fails or the response cannot be decoded.
-func (a *AdminAPI) Transaction(ctx context.Context, ID string) (*response.Transaction, error) {
-	res, err := a.transactionsAPI.Transaction(ctx, ID)
-	if err != nil {
-		msg := fmt.Sprintf("retrieve a transaction with ID: %s", ID)
-		return nil, transactions.HTTPErrorFormatter(msg, err).FormatGetErr()
-	}
-
-	return res, nil
-}
-
->>>>>>> 948960be
+	}
+
+	return nil
+}
+
 // NewAdminAPIWithXPriv initializes a new AdminAPI instance using an extended private key (xPriv).
 // This function configures the API client with the provided configuration and uses the xPriv key for authentication.
 // If any step fails, an appropriate error is returned.
@@ -274,20 +270,15 @@
 	}
 
 	httpClient := restyutil.NewHTTPClient(cfg, auth)
-<<<<<<< HEAD
-	return &AdminAPI{
-		xpubsAPI:    xpubs.NewAPI(url, httpClient),
-		paymailsAPI: paymails.NewAPI(url, httpClient),
-=======
 	if httpClient == nil {
 		return nil, fmt.Errorf("failed to initialize HTTP client - nil value.")
 	}
 
 	return &AdminAPI{
+		paymailsAPI:     paymails.NewAPI(url, httpClient),
 		transactionsAPI: transactions.NewAPI(url, httpClient),
 		xpubsAPI:        xpubs.NewAPI(url, httpClient),
 		contactsAPI:     contacts.NewAPI(url, httpClient),
 		invitationsAPI:  invitations.NewAPI(url, httpClient),
->>>>>>> 948960be
 	}, nil
 }