--- conflicted
+++ resolved
@@ -8,13 +8,10 @@
 	bip32 "github.com/bitcoin-sv/go-sdk/compat/bip32"
 	"github.com/bitcoin-sv/spv-wallet-go-client/commands"
 	"github.com/bitcoin-sv/spv-wallet-go-client/config"
-<<<<<<< HEAD
 	"github.com/bitcoin-sv/spv-wallet-go-client/internal/api/v1/admin/accesskeys"
-=======
 	"github.com/bitcoin-sv/spv-wallet-go-client/internal/api/v1/admin/contacts"
 	"github.com/bitcoin-sv/spv-wallet-go-client/internal/api/v1/admin/invitations"
 	"github.com/bitcoin-sv/spv-wallet-go-client/internal/api/v1/admin/transactions"
->>>>>>> 948960be
 	"github.com/bitcoin-sv/spv-wallet-go-client/internal/api/v1/admin/xpubs"
 	"github.com/bitcoin-sv/spv-wallet-go-client/internal/auth"
 	"github.com/bitcoin-sv/spv-wallet-go-client/internal/restyutil"
@@ -32,15 +29,11 @@
 // Methods may return wrapped errors, including models.SPVError or
 // ErrUnrecognizedAPIResponse, depending on the behavior of the SPV Wallet API.
 type AdminAPI struct {
-<<<<<<< HEAD
-	xpubsAPI     *xpubs.API // Internal API for managing operations related to XPubs.
-	accessKeyAPI *accesskeys.API
-=======
 	xpubsAPI        *xpubs.API
+	accessKeyAPI    *accesskeys.API
 	transactionsAPI *transactions.API
 	contactsAPI     *contacts.API
 	invitationsAPI  *invitations.API
->>>>>>> 948960be
 }
 
 // CreateXPub creates a new XPub record via the Admin XPubs API.
@@ -75,19 +68,6 @@
 	return res, nil
 }
 
-<<<<<<< HEAD
-// AccessKeys retrieves a paginated list of access keys via the Admin XPubs API.
-// The response includes access keys and pagination details, such as the page number,
-// sort order, and sorting field (sortBy).
-//
-// This method allows optional query parameters to be applied via the provided query options.
-// The response is expected to unmarshal into a *queries.AccessKeyPage struct.
-// Returns an error if the request fails or the response cannot be decoded.
-func (a *AdminAPI) AccessKeys(ctx context.Context, accessKeyOpts ...queries.AdminAccessKeyQueryOption) (*queries.AccessKeyPage, error) {
-	res, err := a.accessKeyAPI.AccessKeys(ctx, accessKeyOpts...)
-	if err != nil {
-		return nil, accesskeys.HTTPErrorFormatter("retrieve access keys page ", err).FormatGetErr()
-=======
 // Contacts retrieves a paginated list of user contacts from the admin contacts API.
 //
 // The response includes contact data along with pagination details, such as the
@@ -180,7 +160,22 @@
 	if err != nil {
 		msg := fmt.Sprintf("retrieve a transaction with ID: %s", ID)
 		return nil, transactions.HTTPErrorFormatter(msg, err).FormatGetErr()
->>>>>>> 948960be
+	}
+
+	return res, nil
+}
+
+// AccessKeys retrieves a paginated list of access keys via the Admin XPubs API.
+// The response includes access keys and pagination details, such as the page number,
+// sort order, and sorting field (sortBy).
+//
+// This method allows optional query parameters to be applied via the provided query options.
+// The response is expected to unmarshal into a *queries.AccessKeyPage struct.
+// Returns an error if the request fails or the response cannot be decoded.
+func (a *AdminAPI) AccessKeys(ctx context.Context, accessKeyOpts ...queries.AdminAccessKeyQueryOption) (*queries.AccessKeyPage, error) {
+	res, err := a.accessKeyAPI.AccessKeys(ctx, accessKeyOpts...)
+	if err != nil {
+		return nil, accesskeys.HTTPErrorFormatter("retrieve access keys page ", err).FormatGetErr()
 	}
 
 	return res, nil
@@ -232,20 +227,15 @@
 	}
 
 	httpClient := restyutil.NewHTTPClient(cfg, auth)
-<<<<<<< HEAD
-	return &AdminAPI{
-		xpubsAPI:     xpubs.NewAPI(url, httpClient),
-		accessKeyAPI: accesskeys.NewAPI(url, httpClient),
-=======
 	if httpClient == nil {
 		return nil, fmt.Errorf("failed to initialize HTTP client - nil value.")
 	}
 
 	return &AdminAPI{
+		xpubsAPI:        xpubs.NewAPI(url, httpClient),
+		accessKeyAPI:    accesskeys.NewAPI(url, httpClient),
 		transactionsAPI: transactions.NewAPI(url, httpClient),
-		xpubsAPI:        xpubs.NewAPI(url, httpClient),
 		contactsAPI:     contacts.NewAPI(url, httpClient),
 		invitationsAPI:  invitations.NewAPI(url, httpClient),
->>>>>>> 948960be
 	}, nil
 }