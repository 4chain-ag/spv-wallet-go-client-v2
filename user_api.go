package spvwallet

import (
	"context"
	"errors"
	"fmt"
	"net/url"

	"github.com/bitcoin-sv/spv-wallet-go-client/commands"
	"github.com/bitcoin-sv/spv-wallet-go-client/config"
	"github.com/bitcoin-sv/spv-wallet-go-client/internal/api/v1/user/accesskeys"
	"github.com/bitcoin-sv/spv-wallet-go-client/internal/api/v1/user/configs"
	"github.com/bitcoin-sv/spv-wallet-go-client/internal/api/v1/user/contacts"
	"github.com/bitcoin-sv/spv-wallet-go-client/internal/api/v1/user/invitations"
	"github.com/bitcoin-sv/spv-wallet-go-client/internal/api/v1/user/merkleroots"
	"github.com/bitcoin-sv/spv-wallet-go-client/internal/api/v1/user/totp"
	"github.com/bitcoin-sv/spv-wallet-go-client/internal/api/v1/user/transactions"
	"github.com/bitcoin-sv/spv-wallet-go-client/internal/api/v1/user/utxos"
	"github.com/bitcoin-sv/spv-wallet-go-client/internal/api/v1/user/xpubs"
	"github.com/bitcoin-sv/spv-wallet-go-client/internal/auth"
	"github.com/bitcoin-sv/spv-wallet-go-client/internal/restyutil"
	"github.com/bitcoin-sv/spv-wallet-go-client/queries"
	"github.com/bitcoin-sv/spv-wallet/models"
	"github.com/bitcoin-sv/spv-wallet/models/response"
	"github.com/go-resty/resty/v2"
)

// UserAPI provides methods for interacting with user-related APIs.
// It abstracts the details of HTTP request and response handling,
// simplifying interaction with the endpoints.
//
// A zero-value UserAPI is not usable. Use one of the constructors
// (e.g., NewUserAPIWithAccessKey, NewUserAPIWithXPriv, or NewUserAPIWithXPub)
// to create a properly initialized instance.
//
// UserAPI methods may return wrapped errors, including models.SPVError or
// ErrUnrecognizedAPIResponse, depending on the behavior of the SPV Wallet API.
type UserAPI struct {
	xpubAPI         *xpubs.API
	accessKeyAPI    *accesskeys.API
	configsAPI      *configs.API
	merkleRootsAPI  *merkleroots.API
	contactsAPI     *contacts.API
	invitationsAPI  *invitations.API
	transactionsAPI *transactions.API
	utxosAPI        *utxos.API
	totpAPI         *totp.API //only available when using xPriv
}

// Contacts retrieves a paginated list of user contacts from the user contacts API.
//
// The response includes contact data along with pagination details, such as the
// current page, sort order, and sortBy field. Optional query parameters can be
// provided using query options. The result is unmarshaled into a *queries.UserContactsPage.
// Returns an error if the API request fails or the response cannot be decoded.
func (u *UserAPI) Contacts(ctx context.Context, contactOpts ...queries.ContactQueryOption) (*queries.UserContactsPage, error) {
	res, err := u.contactsAPI.Contacts(ctx, contactOpts...)
	if err != nil {
		return nil, contacts.HTTPErrorFormatter("retrieve contacts page", err).FormatGetErr()
	}

	return res, nil
}

// ContactWithPaymail retrieves a user contact by their paymail address.
// The response is unmarshaled into a *response.Contact.
// Returns an error if the API request fails or the response cannot be decoded.
func (u *UserAPI) ContactWithPaymail(ctx context.Context, paymail string) (*response.Contact, error) {
	res, err := u.contactsAPI.ContactWithPaymail(ctx, paymail)
	if err != nil {
		return nil, contacts.HTTPErrorFormatter("retrieve contact with paymail", err).FormatGetErr()
	}

	return res, nil
}

// UpsertContact adds or updates a user contact via the user contacts API.
// The response is unmarshaled into a *response.Contact.
// Returns an error if the API request fails or the response cannot be decoded.
func (u *UserAPI) UpsertContact(ctx context.Context, cmd commands.UpsertContact) (*response.Contact, error) {
	res, err := u.contactsAPI.UpsertContact(ctx, cmd)
	if err != nil {
		return nil, contacts.HTTPErrorFormatter("upsert contact", err).FormatPutErr()
	}

	return res, nil
}

// RemoveContact deletes a user contact with the given paymail via the user contacts API.
// Returns an error if the API request fails or the response cannot be decoded.
// A nil error indicates the deleting contact was successful.
func (u *UserAPI) RemoveContact(ctx context.Context, paymail string) error {
	err := u.contactsAPI.RemoveContact(ctx, paymail)
	if err != nil {
		return contacts.HTTPErrorFormatter("remove contact", err).FormatDeleteErr()
	}

	return nil
}

// ConfirmContact checks the TOTP code and if it's ok, confirms user's contact using the user contacts API.
func (u *UserAPI) ConfirmContact(ctx context.Context, contact *models.Contact, passcode, requesterPaymail string, period, digits uint) error {
	if err := u.ValidateTotpForContact(contact, passcode, requesterPaymail, period, digits); err != nil {
		return fmt.Errorf("failed to validate TOTP for contact: %w", err)
	}

	err := u.contactsAPI.ConfirmContact(ctx, contact.Paymail)
	if err != nil {
		return contacts.HTTPErrorFormatter("confirm contact", err).FormatPostErr()
	}

	return nil
}

// UnconfirmContact unconfirms a user contact with the given paymail via the user contacts API.
// Returns an error if the API request fails or the response cannot be decoded. A nil error indicates the deleting confirmation was successful.
func (u *UserAPI) UnconfirmContact(ctx context.Context, paymail string) error {
	err := u.contactsAPI.UnconfirmContact(ctx, paymail)
	if err != nil {
		return contacts.HTTPErrorFormatter("unconfirm contact", err).FormatDeleteErr()
	}

	return nil
}

// AcceptInvitation accepts a user contact with the given paymail via the user contacts API.
// Returns an error if the API request fails or the response cannot be decoded. A nil error indicates the acceptation was successful.
func (u *UserAPI) AcceptInvitation(ctx context.Context, paymail string) error {
	err := u.invitationsAPI.AcceptInvitation(ctx, paymail)
	if err != nil {
		return invitations.HTTPErrorFormatter("accept invitation", err).FormatPostErr()
	}

	return nil
}

// RejectInvitation rejects a user contact with the given paymail via the user contacts API.
// Returns an error if the API request fails or the response cannot be decoded.
// A nil error indicates the rejection was successful.
func (u *UserAPI) RejectInvitation(ctx context.Context, paymail string) error {
	err := u.invitationsAPI.RejectInvitation(ctx, paymail)
	if err != nil {
		return invitations.HTTPErrorFormatter("reject invitation", err).FormatDeleteErr()
	}

	return nil
}

// SharedConfig retrieves the shared configuration via the user configurations API.
// The response is unmarshaled into a response.SharedConfig.
// Returns an error if the request fails or the response cannot be decoded.
func (u *UserAPI) SharedConfig(ctx context.Context) (*response.SharedConfig, error) {
	res, err := u.configsAPI.SharedConfig(ctx)
	if err != nil {
		return nil, configs.HTTPErrorFormatter("retrieve shared configuration", err).FormatGetErr()
	}

	return res, nil
}

// DraftTransaction creates a new draft transaction using the user transactions API.
// The response is expected to be unmarshaled into a *response.DraftTransaction struct.
// If the request fails or the response cannot be decoded, an error is returned.
func (u *UserAPI) DraftTransaction(ctx context.Context, cmd *commands.DraftTransaction) (*response.DraftTransaction, error) {
	res, err := u.transactionsAPI.DraftTransaction(ctx, cmd)
	if err != nil {
		return nil, transactions.HTTPErrorFormatter("create a draft transaction", err).FormatPostErr()
	}

	return res, nil
}

// RecordTransaction submits a transaction for recording via the user transactions API.
// The response is unmarshaled into a *response.Transaction.
// Returns an error if the request fails or the response cannot be decoded.
func (u *UserAPI) RecordTransaction(ctx context.Context, cmd *commands.RecordTransaction) (*response.Transaction, error) {
	res, err := u.transactionsAPI.RecordTransaction(ctx, cmd)
	if err != nil {
		msg := fmt.Sprintf("record a transaction with reference ID: %s", cmd.ReferenceID)
		return nil, transactions.HTTPErrorFormatter(msg, err).FormatPostErr()
	}

	return res, nil
}

// UpdateTransactionMetadata updates the metadata of a transaction via the user transactions API.
// The response is expected to be unmarshaled into a *response.Transaction struct.
// Returns an error if the request fails or the response cannot be decoded.
func (u *UserAPI) UpdateTransactionMetadata(ctx context.Context, cmd *commands.UpdateTransactionMetadata) (*response.Transaction, error) {
	res, err := u.transactionsAPI.UpdateTransactionMetadata(ctx, cmd)
	if err != nil {
		msg := fmt.Sprintf("record a transaction with ID: %s", cmd.ID)
		return nil, transactions.HTTPErrorFormatter(msg, err).FormatPutErr()
	}

	return res, nil
}

// Transactions retrieves a paginated list of transactions via the user transactions API.
// The returned response includes transactions and pagination details, such as the page number,
// sort order, and sorting field (sortBy).
//
// This method allows optional query parameters to be applied via the provided query options.
// The response is expected to be to unmarshal into a *response.PageModel[response.Transaction] struct.
// Returns an error if the request fails or the response cannot be decoded.
func (u *UserAPI) Transactions(ctx context.Context, opts ...queries.TransactionsQueryOption) (*queries.TransactionPage, error) {
	res, err := u.transactionsAPI.Transactions(ctx, opts...)
	if err != nil {
		return nil, transactions.HTTPErrorFormatter("retrieve transactions page", err).FormatGetErr()
	}

	return res, nil
}

// Transaction retrieves a specific transaction by its ID via the user transactions API.
// The response is expected to be unmarshaled into a *response.Transaction struct.
// Returns an error if the request fails or the response cannot be decoded.
func (u *UserAPI) Transaction(ctx context.Context, ID string) (*response.Transaction, error) {
	res, err := u.transactionsAPI.Transaction(ctx, ID)
	if err != nil {
		msg := fmt.Sprintf("retrieve a transaction with ID: %s", ID)
		return nil, transactions.HTTPErrorFormatter(msg, err).FormatGetErr()
	}

	return res, nil
}

// FinalizeTransaction finalizes a draft transaction and returns its signed hex representation.
// It uses the draft transaction details to construct, enrich, and sign the transaction
// through the `transactionsigner.TransactionSignedHex` utility function.
// The response is the signed transaction in hex format.
// Returns an error if the transaction cannot be finalized.
func (u *UserAPI) FinalizeTransaction(draft *response.DraftTransaction) (string, error) {
	res, err := u.transactionsAPI.FinalizeTransaction(draft)
	if err != nil {
		return "", fmt.Errorf("couldn't finalize transaction with ID: %s, %w", draft.ID, err)
	}

	return res, nil
}

// SendToRecipients creates, finalizes, and broadcasts a transaction to multiple recipients.
// This method handles the complete process of drafting, finalizing, and recording the transaction
// using the recipient details provided in the command.
// The response is unmarshalled into a *response.Transaction struct.
// Returns an error if the transaction fails at any step, such as drafting, finalization or recording.
func (u *UserAPI) SendToRecipients(ctx context.Context, cmd *commands.SendToRecipients) (*response.Transaction, error) {
	res, err := u.transactionsAPI.SendToRecipients(ctx, cmd)
	if err != nil {
		return nil, transactions.HTTPErrorFormatter("send to recipients", err).FormatPostErr()
	}

	return res, nil
}

// XPub retrieves the full xpub information for the current user via the users API.
// The response is unmarshaled into a *response.Xpub.
// Returns an error if the request fails or the response cannot be decoded.
func (u *UserAPI) XPub(ctx context.Context) (*response.Xpub, error) {
	res, err := u.xpubAPI.XPub(ctx)
	if err != nil {
		return nil, xpubs.HTTPErrorFormatter("retrieve xpub information", err).FormatGetErr()
	}

	return res, nil
}

// UpdateXPubMetadata updates the metadata associated with the current user's xpub via the users API.
// The response is unmarshaled into a *response.Xpub.
// Returns an error if the request fails or the response cannot be decoded.
func (u *UserAPI) UpdateXPubMetadata(ctx context.Context, cmd *commands.UpdateXPubMetadata) (*response.Xpub, error) {
	res, err := u.xpubAPI.UpdateXPubMetadata(ctx, cmd)
	if err != nil {
		return nil, xpubs.HTTPErrorFormatter("update xpub metadata ", err).FormatGetErr()
	}

	return res, nil
}

// GenerateAccessKey creates a new access key associated with the current user's xpub via the users access key API.
// The response is unmarshaled into a *response.AccessKey.
// Returns an error if the request fails or the response cannot be decoded.
func (u *UserAPI) GenerateAccessKey(ctx context.Context, cmd *commands.GenerateAccessKey) (*response.AccessKey, error) {
	res, err := u.accessKeyAPI.GenerateAccessKey(ctx, cmd)
	if err != nil {
		return nil, accesskeys.HTTPErrorFormatter("generate access key ", err).FormatPostErr()
	}

	return res, nil
}

// AccessKeys retrieves a paginated list of access keys via the user access keys API.
// The response includes access keys and pagination details, such as the page number,
// sort order, and sorting field (sortBy).
//
// This method allows optional query parameters to be applied via the provided query options.
// The response is expected to unmarshal into a *queries.AccessKeyPage struct.
// Returns an error if the request fails or the response cannot be decoded.
func (u *UserAPI) AccessKeys(ctx context.Context, accessKeyOpts ...queries.AccessKeyQueryOption) (*queries.AccessKeyPage, error) {
	res, err := u.accessKeyAPI.AccessKeys(ctx, accessKeyOpts...)
	if err != nil {
		return nil, accesskeys.HTTPErrorFormatter("retrieve access keys page ", err).FormatGetErr()
	}

	return res, nil
}

// AccessKey retrieves the access key associated with the specified ID via the user access keys API.
// The response is expected to be unmarshaled into a *response.AccessKey struct.
// Returns an error if the request fails or the response cannot be decoded.
func (u *UserAPI) AccessKey(ctx context.Context, ID string) (*response.AccessKey, error) {
	res, err := u.accessKeyAPI.AccessKey(ctx, ID)
	if err != nil {
		msg := fmt.Sprintf("retrieve access key with ID: %s", ID)
		return nil, accesskeys.HTTPErrorFormatter(msg, err).FormatGetErr()
	}

	return res, nil
}

// RevokeAccessKey revokes the access key associated with the given ID via the user access keys API.
// If the request fails or the response cannot be processed, an error is returned.
// A nil error indicates the revoking access key was successful.
func (u *UserAPI) RevokeAccessKey(ctx context.Context, ID string) error {
	err := u.accessKeyAPI.RevokeAccessKey(ctx, ID)
	if err != nil {
		msg := fmt.Sprintf("revoke access key with ID: %s", ID)
		return accesskeys.HTTPErrorFormatter(msg, err).FormatDeleteErr()
	}

	return nil
}

// UTXOs fetches a paginated list of UTXOs via the user UTXOs API.
// The response includes UTXOs along with pagination details, such as page number,
// sort order, and sorting field.
//
// Optional query parameters can be applied using the provided query options.
// The response is unmarshaled into a *queries.UtxosPage struct.
// Returns an error if the request fails or the response cannot be decoded.
func (u *UserAPI) UTXOs(ctx context.Context, opts ...queries.UtxoQueryOption) (*queries.UtxosPage, error) {
	res, err := u.utxosAPI.UTXOs(ctx, opts...)
	if err != nil {
		return nil, utxos.HTTPErrorFormatter("retrieve UTXOs page", err).FormatGetErr()
	}

	return res, nil
}

// MerkleRoots retrieves a paginated list of Merkle roots via the user Merkle roots API.
// The API response includes Merkle roots along with pagination details, such as the current
// page number, sort order, and sorting field (sortBy).
//
// This method supports optional query parameters, which can be specified using the provided
// query options. These options customize the behavior of the API request, such as setting
// batch size or applying filters for pagination.
//
// The response is unmarshaled into a *queries.MerkleRootPage struct.
// Returns an error if the request fails or the response cannot be decoded.
func (u *UserAPI) MerkleRoots(ctx context.Context, opts ...queries.MerkleRootsQueryOption) (*queries.MerkleRootPage, error) {
	res, err := u.merkleRootsAPI.MerkleRoots(ctx, opts...)
	if err != nil {
		return nil, merkleroots.HTTPErrorFormatter("retrieve Merkle root page", err).FormatGetErr()
	}

	return res, nil
}

// SyncMerkleRoots synchronizes Merkle roots known to the SPV Wallet with the client database.
// This method sends a series of HTTP GET requests to the "/merkleroots" endpoint, fetching
// Merkle roots and storing them in the client database. The process continues until all
func (u *UserAPI) SyncMerkleRoots(ctx context.Context, repo merkleroots.MerkleRootsRepository) error {
	err := u.merkleRootsAPI.SyncMerkleRoots(ctx, repo)
	if err != nil {
		return fmt.Errorf("failed to sync Merkle roots: %w", err)
	}

	return nil
}

// GenerateTotpForContact generates a TOTP code for the specified contact.
func (u *UserAPI) GenerateTotpForContact(contact *models.Contact, period, digits uint) (string, error) {
	if u.totpAPI == nil {
		return "", errors.New("totp client not initialized - xPriv authentication required")
	}

	totp, err := u.totpAPI.GenerateTotpForContact(contact, period, digits)
	if err != nil {
		return "", fmt.Errorf("failed to generate TOTP for contact: %w", err)
	}

	return totp, nil
}

// ValidateTotpForContact validates a TOTP code for the specified contact.
func (u *UserAPI) ValidateTotpForContact(contact *models.Contact, passcode, requesterPaymail string, period, digits uint) error {
	if u.totpAPI == nil {
		return errors.New("totp client not initialized - xPriv authentication required")
	}

	if err := u.totpAPI.ValidateTotpForContact(contact, passcode, requesterPaymail, period, digits); err != nil {
		return fmt.Errorf("failed to validate TOTP for contact: %w", err)
	}

	return nil
}

// NewUserAPIWithXPub initializes a new UserAPI instance using an extended public key (xPub).
// This function configures the API client with the provided configuration and uses the xPub key for authentication.
// If any configuration or initialization step fails, an appropriate error is returned.
//
// Note: Requests made with this instance will not be signed.
// For enhanced security, it is strongly recommended to use `NewUserAPIWithXPriv` or `NewUserAPIWithAccessKey` instead.
func NewUserAPIWithXPub(cfg config.Config, xPub string) (*UserAPI, error) {
	authenticator, err := auth.NewXpubOnlyAuthenticator(xPub)
	if err != nil {
		return nil, fmt.Errorf("failed to intialized xPub authenticator: %w", err)
	}

	return initUserAPI(cfg, authenticator)
}

// NewUserAPIWithXPriv initializes a new UserAPI instance using an extended private key (xPriv).
// This function configures the API client with the provided configuration and uses the xPriv key for authentication.
// If any step fails, an appropriate error is returned.
//
// Note: Requests made with this instance will be securely signed.
func NewUserAPIWithXPriv(cfg config.Config, xPriv string) (*UserAPI, error) {
	authenticator, err := auth.NewXprivAuthenticator(xPriv)
	if err != nil {
		return nil, fmt.Errorf("failed to intialized xPriv authenticator: %w", err)
	}

	totp, err := totp.New(xPriv)
	if err != nil {
		return nil, fmt.Errorf("failed to initialize TOTP: %w", err)
	}

	userAPI, err := initUserAPIWithXPriv(cfg, key, authenticator)
	if err != nil {
		return nil, fmt.Errorf("failed to create new client: %w", err)
	}
<<<<<<< HEAD

=======
	userAPI.totp = totp
>>>>>>> cb16fb66
	return userAPI, nil
}

// NewUserAPIWithAccessKey initializes a new UserAPI instance using an access key.
// This function configures the API client and converts the provided access key from either hex or WIF format into a private key.
// This private key is used for authentication. If any step in the process fails, an appropriate error is returned.
//
// Note: Requests made with this instance will be securely signed.
func NewUserAPIWithAccessKey(cfg config.Config, accessKey string) (*UserAPI, error) {
	authenticator, err := auth.NewAccessKeyAuthenticator(accessKey)
	if err != nil {
		return nil, fmt.Errorf("failed to intialized access key authenticator: %w", err)
	}

	return initUserAPI(cfg, authenticator)
}

type authenticator interface {
	Authenticate(r *resty.Request) error
}

func initUserAPIWithXPriv(cfg config.Config, xPriv *bip32.ExtendedKey, auth authenticator) (*UserAPI, error) {
	url, err := url.Parse(cfg.Addr)
	if err != nil {
		return nil, fmt.Errorf("failed to parse addr to url.URL: %w", err)
	}

	httpClient := restyutil.NewHTTPClient(cfg, auth)
	return &UserAPI{
		merkleRootsAPI:  merkleroots.NewAPI(url, httpClient),
		configsAPI:      configs.NewAPI(url, httpClient),
		transactionsAPI: transactions.NewAPIWithXPriv(url, httpClient, xPriv),
		utxosAPI:        utxos.NewAPI(url, httpClient),
		accessKeyAPI:    accesskeys.NewAPI(url, httpClient),
		xpubAPI:         xpubs.NewAPI(url, httpClient),
		contactsAPI:     contacts.NewAPI(url, httpClient),
		invitationsAPI:  invitations.NewAPI(url, httpClient),
		totpAPI:         totp.New(xPriv),
	}, nil
}

func initUserAPI(cfg config.Config, auth authenticator) (*UserAPI, error) {
	url, err := url.Parse(cfg.Addr)
	if err != nil {
		return nil, fmt.Errorf("failed to parse addr to url.URL: %w", err)
	}

	httpClient := restyutil.NewHTTPClient(cfg, auth)
	if httpClient == nil {
		return nil, fmt.Errorf("failed to initialize HTTP client - nil value.")
	}

	return &UserAPI{
		merkleRootsAPI:  merkleroots.NewAPI(url, httpClient),
		configsAPI:      configs.NewAPI(url, httpClient),
		transactionsAPI: transactions.NewAPI(url, httpClient),
		utxosAPI:        utxos.NewAPI(url, httpClient),
		accessKeyAPI:    accesskeys.NewAPI(url, httpClient),
		xpubAPI:         xpubs.NewAPI(url, httpClient),
		contactsAPI:     contacts.NewAPI(url, httpClient),
		invitationsAPI:  invitations.NewAPI(url, httpClient),
	}, nil
}<|MERGE_RESOLUTION|>--- conflicted
+++ resolved
@@ -431,20 +431,11 @@
 		return nil, fmt.Errorf("failed to intialized xPriv authenticator: %w", err)
 	}
 
-	totp, err := totp.New(xPriv)
-	if err != nil {
-		return nil, fmt.Errorf("failed to initialize TOTP: %w", err)
-	}
-
-	userAPI, err := initUserAPIWithXPriv(cfg, key, authenticator)
+	userAPI, err := initUserAPIWithXPriv(cfg, xPriv, authenticator)
 	if err != nil {
 		return nil, fmt.Errorf("failed to create new client: %w", err)
 	}
-<<<<<<< HEAD
-
-=======
-	userAPI.totp = totp
->>>>>>> cb16fb66
+
 	return userAPI, nil
 }
 
@@ -466,23 +457,33 @@
 	Authenticate(r *resty.Request) error
 }
 
-func initUserAPIWithXPriv(cfg config.Config, xPriv *bip32.ExtendedKey, auth authenticator) (*UserAPI, error) {
+func initUserAPIWithXPriv(cfg config.Config, xPriv string, auth authenticator) (*UserAPI, error) {
 	url, err := url.Parse(cfg.Addr)
 	if err != nil {
 		return nil, fmt.Errorf("failed to parse addr to url.URL: %w", err)
 	}
 
 	httpClient := restyutil.NewHTTPClient(cfg, auth)
+	transactionsAPI, err := transactions.NewAPIWithXPriv(url, httpClient, xPriv)
+	if err != nil {
+		return nil, fmt.Errorf("failed to create transactionsAPI: %w", err)
+	}
+
+	totpAPI, err := totp.NewAPI(xPriv)
+	if err != nil {
+		return nil, fmt.Errorf("failed to create totpAPI: %w", err)
+	}
+
 	return &UserAPI{
 		merkleRootsAPI:  merkleroots.NewAPI(url, httpClient),
 		configsAPI:      configs.NewAPI(url, httpClient),
-		transactionsAPI: transactions.NewAPIWithXPriv(url, httpClient, xPriv),
+		transactionsAPI: transactionsAPI,
 		utxosAPI:        utxos.NewAPI(url, httpClient),
 		accessKeyAPI:    accesskeys.NewAPI(url, httpClient),
 		xpubAPI:         xpubs.NewAPI(url, httpClient),
 		contactsAPI:     contacts.NewAPI(url, httpClient),
 		invitationsAPI:  invitations.NewAPI(url, httpClient),
-		totpAPI:         totp.New(xPriv),
+		totpAPI:         totpAPI,
 	}, nil
 }
 
@@ -494,13 +495,18 @@
 
 	httpClient := restyutil.NewHTTPClient(cfg, auth)
 	if httpClient == nil {
-		return nil, fmt.Errorf("failed to initialize HTTP client - nil value.")
+		return nil, fmt.Errorf("failed to initialize HTTP client - nil value")
+	}
+
+	transactionsAPI, err := transactions.NewAPI(url, httpClient)
+	if err != nil {
+		return nil, fmt.Errorf("failed to create transactionsAPI: %w", err)
 	}
 
 	return &UserAPI{
 		merkleRootsAPI:  merkleroots.NewAPI(url, httpClient),
 		configsAPI:      configs.NewAPI(url, httpClient),
-		transactionsAPI: transactions.NewAPI(url, httpClient),
+		transactionsAPI: transactionsAPI,
 		utxosAPI:        utxos.NewAPI(url, httpClient),
 		accessKeyAPI:    accesskeys.NewAPI(url, httpClient),
 		xpubAPI:         xpubs.NewAPI(url, httpClient),
