package spvwallet

import (
	"context"
	"fmt"
	"net/url"

	bip32 "github.com/bitcoin-sv/go-sdk/compat/bip32"
	"github.com/bitcoin-sv/spv-wallet-go-client/commands"
	"github.com/bitcoin-sv/spv-wallet-go-client/config"
	"github.com/bitcoin-sv/spv-wallet-go-client/internal/api/v1/admin/accesskeys"
	"github.com/bitcoin-sv/spv-wallet-go-client/internal/api/v1/admin/contacts"
	"github.com/bitcoin-sv/spv-wallet-go-client/internal/api/v1/admin/invitations"
	"github.com/bitcoin-sv/spv-wallet-go-client/internal/api/v1/admin/paymails"
	"github.com/bitcoin-sv/spv-wallet-go-client/internal/api/v1/admin/transactions"
	"github.com/bitcoin-sv/spv-wallet-go-client/internal/api/v1/admin/xpubs"
	"github.com/bitcoin-sv/spv-wallet-go-client/internal/auth"
	"github.com/bitcoin-sv/spv-wallet-go-client/internal/restyutil"
	"github.com/bitcoin-sv/spv-wallet-go-client/queries"
	"github.com/bitcoin-sv/spv-wallet/models/response"
)

// AdminAPI provides a simplified interface for interacting with admin-related APIs.
// It abstracts the complexities of making HTTP requests and handling responses,
// allowing developers to easily interact with admin API endpoints.
//
// A zero-value AdminAPI is not usable. Use the NewAdminAPI function to create
// a properly initialized instance.
//
// Methods may return wrapped errors, including models.SPVError or
// ErrUnrecognizedAPIResponse, depending on the behavior of the SPV Wallet API.
type AdminAPI struct {
	xpubsAPI        *xpubs.API
<<<<<<< HEAD
	paymailsAPI     *paymails.API
=======
	accessKeyAPI    *accesskeys.API
>>>>>>> ef2f7a1a
	transactionsAPI *transactions.API
	contactsAPI     *contacts.API
	invitationsAPI  *invitations.API
}

// CreateXPub creates a new XPub record via the Admin XPubs API.
// The provided command contains the necessary parameters to define the XPub record.
//
// The API response is unmarshaled into a *response.Xpub struct.
// Returns an error if the API request fails or the response cannot be decoded.
func (a *AdminAPI) CreateXPub(ctx context.Context, cmd *commands.CreateUserXpub) (*response.Xpub, error) {
	res, err := a.xpubsAPI.CreateXPub(ctx, cmd)
	if err != nil {
		return nil, xpubs.HTTPErrorFormatter("failed to create XPub", err).FormatPostErr()
	}

	return res, nil
}

// XPubs retrieves a paginated list of user XPubs via the Admin XPubs API.
// The response includes user XPubs along with pagination metadata, such as
// the current page number, sort order, and the field used for sorting (sortBy).
//
// Query parameters can be configured using optional query options. These options allow
// filtering based on metadata, pagination settings, or specific XPub attributes.
//
// The API response is unmarshaled into a *queries.XPubPage struct.
// Returns an error if the API request fails or the response cannot be decoded.
func (a *AdminAPI) XPubs(ctx context.Context, opts ...queries.XPubQueryOption) (*queries.XPubPage, error) {
	res, err := a.xpubsAPI.XPubs(ctx, opts...)
	if err != nil {
		return nil, xpubs.HTTPErrorFormatter("failed to retrieve XPubs page", err).FormatGetErr()
	}

	return res, nil
}

// Contacts retrieves a paginated list of user contacts from the admin contacts API.
//
// The response includes contact data along with pagination details, such as the
// current page, sort order, and sortBy field. Optional query parameters can be
// provided using query options. The result is unmarshaled into a *queries.UserContactsPage.
// Returns an error if the API request fails or the response cannot be decoded.
func (a *AdminAPI) Contacts(ctx context.Context, opts ...queries.ContactQueryOption) (*queries.UserContactsPage, error) {
	res, err := a.contactsAPI.Contacts(ctx, opts...)
	if err != nil {
		return nil, contacts.HTTPErrorFormatter("retrieve user contacts page", err).FormatGetErr()
	}

	return res, nil
}

// ContactUpdate updates a user's contact information through the admin contacts API.
//
// This method uses the `UpdateContact` command to specify the details of the contact to update.
// It sends the update request to the API, unmarshals the response into a `*response.Contact`,
// and returns the updated contact. If the API request fails or the response cannot be decoded,
// an error is returned.
func (a *AdminAPI) ContactUpdate(ctx context.Context, cmd *commands.UpdateContact) (*response.Contact, error) {
	res, err := a.contactsAPI.UpdateContact(ctx, cmd)
	if err != nil {
		msg := fmt.Sprintf("update contact with ID: %s", cmd.ID)
		return nil, contacts.HTTPErrorFormatter(msg, err).FormatPutErr()
	}

	return res, nil
}

// DeleteContact deletes a user contact with the given ID via the admin contacts API.
// Returns an error if the API request fails or the response cannot be decoded.
// A nil error indicates the deleting contact was successful.
func (a *AdminAPI) DeleteContact(ctx context.Context, ID string) error {
	err := a.contactsAPI.DeleteContact(ctx, ID)
	if err != nil {
		msg := fmt.Sprintf("delete contact with ID: %s", ID)
		return contacts.HTTPErrorFormatter(msg, err).FormatDeleteErr()
	}

	return nil
}

// AcceptInvitation processes and accepts a user contact invitation using the given ID via the admin invitations API.
// Returns an error if the API request fails. A nil error indicates the invitation was successfully accepted.
func (a *AdminAPI) AcceptInvitation(ctx context.Context, ID string) error {
	err := a.invitationsAPI.AcceptInvitation(ctx, ID)
	if err != nil {
		msg := fmt.Sprintf("accept invitation with ID: %s", ID)
		return invitations.HTTPErrorFormatter(msg, err).FormatDeleteErr()
	}

	return nil
}

// RejectInvitation processes and rejects a user contact invitation using the given ID via the admin invitations API.
// Returns an error if the API request fails. A nil error indicates the invitation was successfully rejected.
func (a *AdminAPI) RejectInvitation(ctx context.Context, ID string) error {
	err := a.invitationsAPI.RejectInvitation(ctx, ID)
	if err != nil {
		msg := fmt.Sprintf("delete invitation with ID: %s", ID)
		return invitations.HTTPErrorFormatter(msg, err).FormatDeleteErr()
	}

	return nil
}

// Transactions retrieves a paginated list of transactions via the Admin transactions API.
// The returned response includes transactions and pagination details, such as the page number,
// sort order, and sorting field (sortBy).
//
// This method allows optional query parameters to be applied via the provided query options.
// The response is expected to be to unmarshal into a *queries.TransactionPage struct.
// Returns an error if the request fails or the response cannot be decoded.
func (a *AdminAPI) Transactions(ctx context.Context, opts ...queries.TransactionsQueryOption) (*queries.TransactionPage, error) {
	res, err := a.transactionsAPI.Transactions(ctx, opts...)
	if err != nil {
		return nil, transactions.HTTPErrorFormatter("retrieve transactions page", err).FormatGetErr()
	}

	return res, nil
}

// Transaction retrieves a specific transaction by its ID via the Admin transactions API.
// The response is expected to be unmarshaled into a *response.Transaction struct.
// Returns an error if the request fails or the response cannot be decoded.
func (a *AdminAPI) Transaction(ctx context.Context, ID string) (*response.Transaction, error) {
	res, err := a.transactionsAPI.Transaction(ctx, ID)
	if err != nil {
		msg := fmt.Sprintf("retrieve a transaction with ID: %s", ID)
		return nil, transactions.HTTPErrorFormatter(msg, err).FormatGetErr()
	}

	return res, nil
}

<<<<<<< HEAD
// Paymails retrieves a paginated list of paymail addresses via the Admin Paymails API.
// The response includes user paymails along with pagination metadata, such as
// the current page number, sort order, and the field used for sorting (sortBy).
//
// Query parameters can be configured using optional query options. These options allow
// filtering based on metadata, pagination settings, or specific paymail attributes.
//
// The API response is unmarshaled into a *queries.PaymailAddressPage struct.
// Returns an error if the API request fails or the response cannot be decoded.
func (a *AdminAPI) Paymails(ctx context.Context, opts ...queries.PaymailQueryOption) (*queries.PaymailAddressPage, error) {
	res, err := a.paymailsAPI.Paymails(ctx, opts...)
	if err != nil {
		return nil, paymails.HTTPErrorFormatter("failed to retrieve paymail addresses page", err).FormatGetErr()
	}

	return res, nil
}

// Paymail retrieves the paymail address associated with the specified ID via the Admin Paymails API.
// The response is expected to be unmarshaled into a *response.PaymailAddress struct.
// Returns an error if the request fails or the response cannot be decoded.
func (a *AdminAPI) Paymail(ctx context.Context, ID string) (*response.PaymailAddress, error) {
	res, err := a.paymailsAPI.Paymail(ctx, ID)
	if err != nil {
		msg := fmt.Sprintf("failed retrieve paymail address with ID: %s", ID)
		return nil, paymails.HTTPErrorFormatter(msg, err).FormatGetErr()
=======
// AccessKeys retrieves a paginated list of access keys via the Admin XPubs API.
// The response includes access keys and pagination details, such as the page number,
// sort order, and sorting field (sortBy).
//
// This method allows optional query parameters to be applied via the provided query options.
// The response is expected to unmarshal into a *queries.AccessKeyPage struct.
// Returns an error if the request fails or the response cannot be decoded.
func (a *AdminAPI) AccessKeys(ctx context.Context, accessKeyOpts ...queries.AdminAccessKeyQueryOption) (*queries.AccessKeyPage, error) {
	res, err := a.accessKeyAPI.AccessKeys(ctx, accessKeyOpts...)
	if err != nil {
		return nil, accesskeys.HTTPErrorFormatter("retrieve access keys page ", err).FormatGetErr()
>>>>>>> ef2f7a1a
	}

	return res, nil
}

<<<<<<< HEAD
// CreatePaymail creates a new paymial address record via the Admin Paymails API.
// The provided command contains the necessary parameters to define the paymail address record.
//
// The API response is unmarshaled into a *response.Xpub PaymailAddress.
// Returns an error if the API request fails or the response cannot be decoded.
func (a *AdminAPI) CreatePaymail(ctx context.Context, cmd *commands.CreatePaymail) (*response.PaymailAddress, error) {
	res, err := a.paymailsAPI.CreatePaymail(ctx, cmd)
	if err != nil {
		return nil, paymails.HTTPErrorFormatter("failed to create paymail address", err).FormatPostErr()
	}

	return res, nil
}

// DeletePaymail deletes a paymail address with via the Admin Paymails API.
// It returns an error if the API request fails. A nil error indicates that the paymail
// was successfully deleted.
func (a *AdminAPI) DeletePaymail(ctx context.Context, address string) error {
	err := a.paymailsAPI.DeletePaymail(ctx, address)
	if err != nil {
		msg := fmt.Sprintf("failed to remove paymail address: %s", address)
		return paymails.HTTPErrorFormatter(msg, err).FormatGetErr()
	}

	return nil
}

=======
>>>>>>> ef2f7a1a
// NewAdminAPIWithXPriv initializes a new AdminAPI instance using an extended private key (xPriv).
// This function configures the API client with the provided configuration and uses the xPriv key for authentication.
// If any step fails, an appropriate error is returned.
//
// Note: Requests made with this instance will be securely signed.
func NewAdminAPIWithXPriv(cfg config.Config, xPriv string) (*AdminAPI, error) {
	key, err := bip32.GenerateHDKeyFromString(xPriv)
	if err != nil {
		return nil, fmt.Errorf("failed to generate HD key from xPriv: %w", err)
	}

	authenticator, err := auth.NewXprivAuthenticator(key)
	if err != nil {
		return nil, fmt.Errorf("failed to initialize xPriv authenticator: %w", err)
	}

	return initAdminAPI(cfg, authenticator)
}

// NewAdminWithXPub initializes a new AdminAPI instance using an extended public key (xPub).
// This function configures the API client with the provided configuration and uses the xPub key for authentication.
// If any configuration or initialization step fails, an appropriate error is returned.
//
// Note: Requests made with this instance will not be signed.
// For enhanced security, it is strongly recommended to use `NewAdminAPIWithXPriv` instead.
func NewAdminWithXPub(cfg config.Config, xPub string) (*AdminAPI, error) {
	key, err := bip32.GetHDKeyFromExtendedPublicKey(xPub)
	if err != nil {
		return nil, fmt.Errorf("failed to generate HD key from xPub: %w", err)
	}

	authenticator, err := auth.NewXpubOnlyAuthenticator(key)
	if err != nil {
		return nil, fmt.Errorf("failed to initialize xPub authenticator: %w", err)
	}

	return initAdminAPI(cfg, authenticator)
}

func initAdminAPI(cfg config.Config, auth authenticator) (*AdminAPI, error) {
	url, err := url.Parse(cfg.Addr)
	if err != nil {
		return nil, fmt.Errorf("failed to parse addr to url.URL: %w", err)
	}

	httpClient := restyutil.NewHTTPClient(cfg, auth)
	if httpClient == nil {
		return nil, fmt.Errorf("failed to initialize HTTP client - nil value.")
	}

	return &AdminAPI{
<<<<<<< HEAD
		paymailsAPI:     paymails.NewAPI(url, httpClient),
		transactionsAPI: transactions.NewAPI(url, httpClient),
=======
>>>>>>> ef2f7a1a
		xpubsAPI:        xpubs.NewAPI(url, httpClient),
		accessKeyAPI:    accesskeys.NewAPI(url, httpClient),
		transactionsAPI: transactions.NewAPI(url, httpClient),
		contactsAPI:     contacts.NewAPI(url, httpClient),
		invitationsAPI:  invitations.NewAPI(url, httpClient),
	}, nil
}<|MERGE_RESOLUTION|>--- conflicted
+++ resolved
@@ -31,11 +31,8 @@
 // ErrUnrecognizedAPIResponse, depending on the behavior of the SPV Wallet API.
 type AdminAPI struct {
 	xpubsAPI        *xpubs.API
-<<<<<<< HEAD
 	paymailsAPI     *paymails.API
-=======
 	accessKeyAPI    *accesskeys.API
->>>>>>> ef2f7a1a
 	transactionsAPI *transactions.API
 	contactsAPI     *contacts.API
 	invitationsAPI  *invitations.API
@@ -170,7 +167,22 @@
 	return res, nil
 }
 
-<<<<<<< HEAD
+// AccessKeys retrieves a paginated list of access keys via the Admin XPubs API.
+// The response includes access keys and pagination details, such as the page number,
+// sort order, and sorting field (sortBy).
+//
+// This method allows optional query parameters to be applied via the provided query options.
+// The response is expected to unmarshal into a *queries.AccessKeyPage struct.
+// Returns an error if the request fails or the response cannot be decoded.
+func (a *AdminAPI) AccessKeys(ctx context.Context, accessKeyOpts ...queries.AdminAccessKeyQueryOption) (*queries.AccessKeyPage, error) {
+	res, err := a.accessKeyAPI.AccessKeys(ctx, accessKeyOpts...)
+	if err != nil {
+		return nil, accesskeys.HTTPErrorFormatter("retrieve access keys page ", err).FormatGetErr()
+	}
+
+	return res, nil
+}
+
 // Paymails retrieves a paginated list of paymail addresses via the Admin Paymails API.
 // The response includes user paymails along with pagination metadata, such as
 // the current page number, sort order, and the field used for sorting (sortBy).
@@ -197,25 +209,11 @@
 	if err != nil {
 		msg := fmt.Sprintf("failed retrieve paymail address with ID: %s", ID)
 		return nil, paymails.HTTPErrorFormatter(msg, err).FormatGetErr()
-=======
-// AccessKeys retrieves a paginated list of access keys via the Admin XPubs API.
-// The response includes access keys and pagination details, such as the page number,
-// sort order, and sorting field (sortBy).
-//
-// This method allows optional query parameters to be applied via the provided query options.
-// The response is expected to unmarshal into a *queries.AccessKeyPage struct.
-// Returns an error if the request fails or the response cannot be decoded.
-func (a *AdminAPI) AccessKeys(ctx context.Context, accessKeyOpts ...queries.AdminAccessKeyQueryOption) (*queries.AccessKeyPage, error) {
-	res, err := a.accessKeyAPI.AccessKeys(ctx, accessKeyOpts...)
-	if err != nil {
-		return nil, accesskeys.HTTPErrorFormatter("retrieve access keys page ", err).FormatGetErr()
->>>>>>> ef2f7a1a
-	}
-
-	return res, nil
-}
-
-<<<<<<< HEAD
+	}
+
+	return res, nil
+}
+
 // CreatePaymail creates a new paymial address record via the Admin Paymails API.
 // The provided command contains the necessary parameters to define the paymail address record.
 //
@@ -243,8 +241,6 @@
 	return nil
 }
 
-=======
->>>>>>> ef2f7a1a
 // NewAdminAPIWithXPriv initializes a new AdminAPI instance using an extended private key (xPriv).
 // This function configures the API client with the provided configuration and uses the xPriv key for authentication.
 // If any step fails, an appropriate error is returned.
@@ -296,14 +292,10 @@
 	}
 
 	return &AdminAPI{
-<<<<<<< HEAD
 		paymailsAPI:     paymails.NewAPI(url, httpClient),
 		transactionsAPI: transactions.NewAPI(url, httpClient),
-=======
->>>>>>> ef2f7a1a
 		xpubsAPI:        xpubs.NewAPI(url, httpClient),
 		accessKeyAPI:    accesskeys.NewAPI(url, httpClient),
-		transactionsAPI: transactions.NewAPI(url, httpClient),
 		contactsAPI:     contacts.NewAPI(url, httpClient),
 		invitationsAPI:  invitations.NewAPI(url, httpClient),
 	}, nil
