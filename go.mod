--- conflicted
+++ resolved
@@ -8,12 +8,8 @@
 	github.com/libsv/go-bk v0.1.6
 	github.com/libsv/go-bt/v2 v2.2.5
 	github.com/pkg/errors v0.9.1
-<<<<<<< HEAD
+	github.com/pquerna/otp v1.4.0
 	github.com/stretchr/testify v1.9.0
-=======
-	github.com/pquerna/otp v1.4.0
-	github.com/stretchr/testify v1.8.4
->>>>>>> ced6c2bb
 )
 
 require (
