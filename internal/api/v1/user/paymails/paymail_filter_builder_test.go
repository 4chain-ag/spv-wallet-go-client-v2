package paymails_test

import (
	"net/url"
	"testing"

	"github.com/bitcoin-sv/spv-wallet-go-client/internal/api/v1/querybuilders"
	"github.com/bitcoin-sv/spv-wallet-go-client/internal/api/v1/user/paymails"
	"github.com/bitcoin-sv/spv-wallet-go-client/internal/testutils"
	"github.com/bitcoin-sv/spv-wallet/models/filter"
	"github.com/stretchr/testify/require"
)

func TestPaymailFilterBuilder_Build(t *testing.T) {
	tests := map[string]struct {
		filter         filter.PaymailFilter
		expectedParams url.Values
		expectedErr    error
	}{
		"paymail filter: zero values": {
			expectedParams: make(url.Values),
		},
<<<<<<< HEAD
		"admin paymail filter: filter with only 'id' field set": {
			filter: filter.AdminPaymailFilter{
				ID: testutils.Ptr("b950f5de-3d3a-40b6-bdf8-c9d60e9e0a0a"),
=======
		"paymail filter: filter with only 'id' field set": {
			filter: filter.PaymailFilter{
				ID: spvwallettest.Ptr("b950f5de-3d3a-40b6-bdf8-c9d60e9e0a0a"),
>>>>>>> ddd80766
			},
			expectedParams: url.Values{
				"id": []string{"b950f5de-3d3a-40b6-bdf8-c9d60e9e0a0a"},
			},
		},
<<<<<<< HEAD
		"admin paymail filter: filter with only 'xPubId' field set": {
			filter: filter.AdminPaymailFilter{
				XpubID: testutils.Ptr("7d373830-1d74-4c4b-a435-04ce09398027"),
			},
			expectedParams: url.Values{
				"xpubId": []string{"7d373830-1d74-4c4b-a435-04ce09398027"},
			},
		},
		"admin paymail filter: filter with only 'alias' field set": {
			filter: filter.AdminPaymailFilter{
				Alias: testutils.Ptr("alias"),
=======
		"paymail filter: filter with only 'alias' field set": {
			filter: filter.PaymailFilter{
				Alias: spvwallettest.Ptr("alias"),
>>>>>>> ddd80766
			},
			expectedParams: url.Values{
				"alias": []string{"alias"},
			},
		},
<<<<<<< HEAD
		"admin paymail filter: filter with only 'public name' field set": {
			filter: filter.AdminPaymailFilter{
				PublicName: testutils.Ptr("Alice"),
=======
		"paymail filter: filter with only 'public name' field set": {
			filter: filter.PaymailFilter{
				PublicName: spvwallettest.Ptr("Alice"),
>>>>>>> ddd80766
			},
			expectedParams: url.Values{
				"publicName": []string{"Alice"},
			},
		},
<<<<<<< HEAD
		"admin paymail filter: all fields set": {
			filter: filter.AdminPaymailFilter{
				ID:         testutils.Ptr("b950f5de-3d3a-40b6-bdf8-c9d60e9e0a0a"),
				XpubID:     testutils.Ptr("7d373830-1d74-4c4b-a435-04ce09398027"),
				PublicName: testutils.Ptr("Alice"),
				Alias:      testutils.Ptr("alias"),
=======
		"paymail filter: all fields set": {
			filter: filter.PaymailFilter{
				ID:         spvwallettest.Ptr("b950f5de-3d3a-40b6-bdf8-c9d60e9e0a0a"),
				PublicName: spvwallettest.Ptr("Alice"),
				Alias:      spvwallettest.Ptr("alias"),
>>>>>>> ddd80766
			},
			expectedParams: url.Values{
				"publicName": []string{"Alice"},
				"alias":      []string{"alias"},
				"id":         []string{"b950f5de-3d3a-40b6-bdf8-c9d60e9e0a0a"},
			},
		},
	}

	for name, tc := range tests {
		t.Run(name, func(t *testing.T) {
			// when:
			queryBuilder := paymails.PaymailFilterBuilder{
				PaymailFilter:      tc.filter,
				ModelFilterBuilder: querybuilders.ModelFilterBuilder{ModelFilter: tc.filter.ModelFilter},
			}

			// then:
			got, err := queryBuilder.Build()
			require.ErrorIs(t, tc.expectedErr, err)
			require.Equal(t, tc.expectedParams, got)
		})
	}
}<|MERGE_RESOLUTION|>--- conflicted
+++ resolved
@@ -4,11 +4,12 @@
 	"net/url"
 	"testing"
 
+	"github.com/bitcoin-sv/spv-wallet/models/filter"
+	"github.com/stretchr/testify/require"
+
 	"github.com/bitcoin-sv/spv-wallet-go-client/internal/api/v1/querybuilders"
 	"github.com/bitcoin-sv/spv-wallet-go-client/internal/api/v1/user/paymails"
 	"github.com/bitcoin-sv/spv-wallet-go-client/internal/testutils"
-	"github.com/bitcoin-sv/spv-wallet/models/filter"
-	"github.com/stretchr/testify/require"
 )
 
 func TestPaymailFilterBuilder_Build(t *testing.T) {
@@ -20,70 +21,35 @@
 		"paymail filter: zero values": {
 			expectedParams: make(url.Values),
 		},
-<<<<<<< HEAD
 		"admin paymail filter: filter with only 'id' field set": {
-			filter: filter.AdminPaymailFilter{
+			filter: filter.PaymailFilter{
 				ID: testutils.Ptr("b950f5de-3d3a-40b6-bdf8-c9d60e9e0a0a"),
-=======
-		"paymail filter: filter with only 'id' field set": {
-			filter: filter.PaymailFilter{
-				ID: spvwallettest.Ptr("b950f5de-3d3a-40b6-bdf8-c9d60e9e0a0a"),
->>>>>>> ddd80766
 			},
 			expectedParams: url.Values{
 				"id": []string{"b950f5de-3d3a-40b6-bdf8-c9d60e9e0a0a"},
 			},
 		},
-<<<<<<< HEAD
-		"admin paymail filter: filter with only 'xPubId' field set": {
-			filter: filter.AdminPaymailFilter{
-				XpubID: testutils.Ptr("7d373830-1d74-4c4b-a435-04ce09398027"),
-			},
-			expectedParams: url.Values{
-				"xpubId": []string{"7d373830-1d74-4c4b-a435-04ce09398027"},
-			},
-		},
 		"admin paymail filter: filter with only 'alias' field set": {
-			filter: filter.AdminPaymailFilter{
+			filter: filter.PaymailFilter{
 				Alias: testutils.Ptr("alias"),
-=======
-		"paymail filter: filter with only 'alias' field set": {
-			filter: filter.PaymailFilter{
-				Alias: spvwallettest.Ptr("alias"),
->>>>>>> ddd80766
 			},
 			expectedParams: url.Values{
 				"alias": []string{"alias"},
 			},
 		},
-<<<<<<< HEAD
 		"admin paymail filter: filter with only 'public name' field set": {
-			filter: filter.AdminPaymailFilter{
+			filter: filter.PaymailFilter{
 				PublicName: testutils.Ptr("Alice"),
-=======
-		"paymail filter: filter with only 'public name' field set": {
-			filter: filter.PaymailFilter{
-				PublicName: spvwallettest.Ptr("Alice"),
->>>>>>> ddd80766
 			},
 			expectedParams: url.Values{
 				"publicName": []string{"Alice"},
 			},
 		},
-<<<<<<< HEAD
 		"admin paymail filter: all fields set": {
-			filter: filter.AdminPaymailFilter{
+			filter: filter.PaymailFilter{
 				ID:         testutils.Ptr("b950f5de-3d3a-40b6-bdf8-c9d60e9e0a0a"),
-				XpubID:     testutils.Ptr("7d373830-1d74-4c4b-a435-04ce09398027"),
 				PublicName: testutils.Ptr("Alice"),
 				Alias:      testutils.Ptr("alias"),
-=======
-		"paymail filter: all fields set": {
-			filter: filter.PaymailFilter{
-				ID:         spvwallettest.Ptr("b950f5de-3d3a-40b6-bdf8-c9d60e9e0a0a"),
-				PublicName: spvwallettest.Ptr("Alice"),
-				Alias:      spvwallettest.Ptr("alias"),
->>>>>>> ddd80766
 			},
 			expectedParams: url.Values{
 				"publicName": []string{"Alice"},
