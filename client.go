package client

import (
	"context"
	"errors"
	"fmt"
	"net/http"
	"net/url"
	"time"

	bip32 "github.com/bitcoin-sv/go-sdk/compat/bip32"
	ec "github.com/bitcoin-sv/go-sdk/primitives/ec"
	"github.com/bitcoin-sv/spv-wallet/models"
	"github.com/bitcoin-sv/spv-wallet/models/response"
	"github.com/go-resty/resty/v2"

	"github.com/bitcoin-sv/spv-wallet-go-client/commands"
	"github.com/bitcoin-sv/spv-wallet-go-client/internal/api/v1/user/configs"
	"github.com/bitcoin-sv/spv-wallet-go-client/internal/api/v1/user/contacts"
	"github.com/bitcoin-sv/spv-wallet-go-client/internal/api/v1/user/invitations"
	"github.com/bitcoin-sv/spv-wallet-go-client/internal/api/v1/user/merkleroots"
	"github.com/bitcoin-sv/spv-wallet-go-client/internal/api/v1/user/totp"
	"github.com/bitcoin-sv/spv-wallet-go-client/internal/api/v1/user/transactions"
	"github.com/bitcoin-sv/spv-wallet-go-client/internal/api/v1/user/users"
	"github.com/bitcoin-sv/spv-wallet-go-client/internal/api/v1/user/utxos"
	"github.com/bitcoin-sv/spv-wallet-go-client/internal/auth"
	"github.com/bitcoin-sv/spv-wallet-go-client/queries"
)

// Config holds configuration settings for establishing a connection and handling
// request details in the application.
type Config struct {
	Addr      string            // The base address of the SPV Wallet API.
	Timeout   time.Duration     // The HTTP requests timeout duration.
	Transport http.RoundTripper // Custom HTTP transport, allowing optional customization of the HTTP client behavior.
}

// NewDefaultConfig returns a default configuration for connecting to the SPV Wallet API,
// setting a one-minute timeout, using the default HTTP transport, and applying the
// base API address as the addr value.
func NewDefaultConfig(addr string) Config {
	return Config{
		Addr:      addr,
		Timeout:   1 * time.Minute,
		Transport: http.DefaultTransport,
	}
}

// Client provides methods for user-related and admin-related APIs.
// This struct is designed to abstract and simplify the process of making HTTP calls
// to the relevant endpoints. By utilizing this Client struct, developers can easily
// interact with both user and admin APIs without needing to manage the details
// of the HTTP requests and responses directly.
type Client struct {
	xpubAPI         *users.XPubAPI
	accessKeyAPI    *users.AccessKeyAPI
	configsAPI      *configs.API
	merkleRootsAPI  *merkleroots.API
	contactsAPI     *contacts.API
	invitationsAPI  *invitations.API
	transactionsAPI *transactions.API
	utxosAPI        *utxos.API

	totp *totp.Client //only available when using xPriv
}

// NewWithXPub creates a new client instance using an extended public key (xPub).
// Requests made with this instance will not be signed, that's why we strongly recommend to use `WithXPriv` or `WithAccessKey` option instead.
func NewWithXPub(cfg Config, xPub string) (*Client, error) {
	key, err := bip32.GetHDKeyFromExtendedPublicKey(xPub)
	if err != nil {
		return nil, fmt.Errorf("failed to generate HD key from xPub: %w", err)
	}

	authenticator, err := auth.NewXpubOnlyAuthenticator(key)
	if err != nil {
		return nil, fmt.Errorf("failed to intialized xpub authenticator: %w", err)
	}
	client, err := newClient(cfg, authenticator)
	if err != nil {
		return nil, fmt.Errorf("failed to create new client: %w", err)
	}
	return client, nil
}

// NewWithXPriv creates a new client instance using an extended private key (xPriv).
// Generates an HD key from the provided xPriv and sets up the client instance to sign requests
// by setting the SignRequest flag to true. The generated HD key can be used for secure communications.
func NewWithXPriv(cfg Config, xPriv string) (*Client, error) {
	key, err := bip32.GenerateHDKeyFromString(xPriv)
	if err != nil {
		return nil, fmt.Errorf("failed to generate HD key from xpriv: %w", err)
	}

	authenticator, err := auth.NewXprivAuthenticator(key)
	if err != nil {
		return nil, fmt.Errorf("failed to intialized xpriv authenticator: %w", err)
	}

	client, err := newClient(cfg, authenticator)
	if err != nil {
		return nil, fmt.Errorf("failed to create new client: %w", err)
	}

	client.totp = totp.New(key)

	return client, nil
}

// NewWithAccessKey creates a new client instance using an access key.
// Function attempts to convert the provided access key from either hex or WIF format
// to a PrivateKey. The resulting PrivateKey is used to sign requests made by the client instance
// by setting the SignRequest flag to true.
func NewWithAccessKey(cfg Config, accessKey string) (*Client, error) {
	key, err := privateKeyFromHexOrWIF(accessKey)
	if err != nil {
		return nil, fmt.Errorf("failed to return private key from hex or WIF: %w", err)
	}

	authenticator, err := auth.NewAccessKeyAuthenticator(key)
	if err != nil {
		return nil, fmt.Errorf("failed to intialized access key authenticator: %w", err)
	}

	return newClient(cfg, authenticator)
}

// Contacts retrieves a paginated list of user contacts from the user contacts API.
// The API response includes user contacts along with pagination details, such as
// the current page number, sort order, and the field used for sorting (sortBy).
//
// Optional query parameters can be provided via query options. The response is
// unmarshaled into a *queries.UserContactsPage struct. If the API request fails
// or the response cannot be decoded, an error is returned.
func (c *Client) Contacts(ctx context.Context, contactOpts ...queries.ContactQueryOption) (*queries.UserContactsPage, error) {
	res, err := c.contactsAPI.Contacts(ctx, contactOpts...)
	if err != nil {
		return nil, fmt.Errorf("failed to retrieve contacts from the user contacts API: %w", err)
	}

	return res, nil
}

// ContactWithPaymail retrieves a specific user contact by their paymail address.
// The response is unmarshaled into a *response.Contact struct. If the API request
// fails or the response cannot be decoded, an error is returned.
func (c *Client) ContactWithPaymail(ctx context.Context, paymail string) (*response.Contact, error) {
	res, err := c.contactsAPI.ContactWithPaymail(ctx, paymail)
	if err != nil {
		return nil, fmt.Errorf("failed to retrieve contact by paymail from the user contacts API: %w", err)
	}

	return res, nil
}

// UpsertContact adds or updates a user contact through the user contacts API.
// The response is unmarshaled into a *response.Contact struct. If the API request
// fails or the response cannot be decoded, an error is returned.
func (c *Client) UpsertContact(ctx context.Context, cmd commands.UpsertContact) (*response.Contact, error) {
	res, err := c.contactsAPI.UpsertContact(ctx, cmd)
	if err != nil {
		return nil, fmt.Errorf("failed to upsert contact using the user contacts API: %w", err)
	}

	return res, nil
}

// RemoveContact deletes a user contact using the user contacts API.
// If the API request fails, an error is returned.
func (c *Client) RemoveContact(ctx context.Context, paymail string) error {
	err := c.contactsAPI.RemoveContact(ctx, paymail)
	if err != nil {
		return fmt.Errorf("failed to remove contact using the user contacts API: %w", err)
	}

	return nil
}

// ConfirmContact check the TOTP code and if it's ok, confirms user's contact using the user contacts API.
// If the API request fails, an error is returned.
func (c *Client) ConfirmContact(ctx context.Context, contact *models.Contact, passcode, requesterPaymail string, period, digits uint) error {
	if err := c.ValidateTotpForContact(contact, passcode, requesterPaymail, period, digits); err != nil {
		return fmt.Errorf("failed to validate TOTP for contact: %w", err)
	}

	err := c.contactsAPI.ConfirmContact(ctx, contact.Paymail)
	if err != nil {
		return fmt.Errorf("failed to confirm contact using the user contacts API: %w", err)
	}

	return nil
}

// UnconfirmContact unconfirms a user contact using the user contacts API.
// If the API request fails, an error is returned.
func (c *Client) UnconfirmContact(ctx context.Context, paymail string) error {
	err := c.contactsAPI.UnconfirmContact(ctx, paymail)
	if err != nil {
		return fmt.Errorf("failed to unconfirm contact using the user contacts API: %w", err)
	}

	return nil
}

// AcceptInvitation accepts a contact invitation using the user invitations API.
// If the API request fails, an error is returned.
func (c *Client) AcceptInvitation(ctx context.Context, paymail string) error {
	err := c.invitationsAPI.AcceptInvitation(ctx, paymail)
	if err != nil {
		return fmt.Errorf("failed to accept invitation using the user invitations API: %w", err)
	}

	return nil
}

// RejectInvitation rejects a contact invitation using the user invitations API.
// If the API request fails, an error is returned.
func (c *Client) RejectInvitation(ctx context.Context, paymail string) error {
	err := c.invitationsAPI.RejectInvitation(ctx, paymail)
	if err != nil {
		return fmt.Errorf("failed to reject invitation using the user invitations API: %w", err)
	}

	return nil
}

// SharedConfig retrieves the shared configuration from the user configurations API.
// This method constructs an HTTP GET request to the "api/v1/configs/shared" endpoint and expects
// a response that can be unmarshaled into the response.SharedConfig struct. If the request fails
// or the response cannot be decoded, an error will be returned.
func (c *Client) SharedConfig(ctx context.Context) (*response.SharedConfig, error) {
	res, err := c.configsAPI.SharedConfig(ctx)
	if err != nil {
		return nil, fmt.Errorf("failed to retrieve shared configuration from user configs API: %w", err)
	}

	return res, nil
}

// DraftTransaction creates a new draft transaction using the user transactions API.
// This method sends an HTTP POST request to the "/draft" endpoint and expects
// a response that can be unmarshaled into a response.DraftTransaction struct.
// If the request fails or the response cannot be decoded, an error is returned.
func (c *Client) DraftTransaction(ctx context.Context, cmd *commands.DraftTransaction) (*response.DraftTransaction, error) {
	res, err := c.transactionsAPI.DraftTransaction(ctx, cmd)
	if err != nil {
		return nil, fmt.Errorf("failed to create a draft transaction by calling the user transactions API: %w", err)
	}

	return res, nil
}

// RecordTransaction submits a transaction for recording using the user transactions API.
// This method sends an HTTP POST request to the "/transactions" endpoint, expecting
// a response that can be unmarshaled into a response.Transaction struct.
// If the request fails or the response cannot be decoded, an error is returned.
func (c *Client) RecordTransaction(ctx context.Context, cmd *commands.RecordTransaction) (*response.Transaction, error) {
	res, err := c.transactionsAPI.RecordTransaction(ctx, cmd)
	if err != nil {
		return nil, fmt.Errorf("failed to record a transaction with reference ID: %s by calling the user transactions API: %w", cmd.ReferenceID, err)
	}

	return res, nil
}

// UpdateTransactionMetadata updates the metadata of a transaction using the user transactions API.
// This method sends an HTTP PATCH request with updated metadata and expects a response
// that can be unmarshaled into a response.Transaction struct.
// If the request fails or the response cannot be decoded, an error is returned.
func (c *Client) UpdateTransactionMetadata(ctx context.Context, cmd *commands.UpdateTransactionMetadata) (*response.Transaction, error) {
	res, err := c.transactionsAPI.UpdateTransactionMetadata(ctx, cmd)
	if err != nil {
		return nil, fmt.Errorf("failed to update a transaction metadata by calling the user user transactions API: %w", err)
	}

	return res, nil
}

// Transactions retrieves a paginated list of transactions from the user transactions API.
// The returned response includes transactions and pagination details, such as the page number,
// sort order, and sorting field (sortBy).
//
// This method allows optional query parameters to be applied via the provided query options.
// The response is expected to unmarshal into a *response.PageModel[response.Transaction] struct.
// If the API request fails or the response cannot be decoded successfully, an error is returned.
func (c *Client) Transactions(ctx context.Context, opts ...queries.TransactionsQueryOption) (*queries.TransactionPage, error) {
	res, err := c.transactionsAPI.Transactions(ctx, opts...)
	if err != nil {
		return nil, fmt.Errorf("failed to retrieve transactions page from the user transactions API: %w", err)
	}

	return res, nil
}

// Transaction retrieves a specific transaction by its ID using the user transactions API.
// This method expects a response that can be unmarshaled into a response.Transaction struct.
// If the request fails or the response cannot be decoded, an error is returned.
func (c *Client) Transaction(ctx context.Context, ID string) (*response.Transaction, error) {
	res, err := c.transactionsAPI.Transaction(ctx, ID)
	if err != nil {
		return nil, fmt.Errorf("failed to retrieve transaction with ID: %s from the user transactions API: %w", ID, err)
	}

	return res, nil
}

// XPubAPI retrieves the complete xpub information for the current user.
// The server's response is expected to be unmarshaled into a *response.Xpub struct.
// If the request fails or the response cannot be decoded, an error is returned.
func (c *Client) XPubAPI(ctx context.Context) (*response.Xpub, error) {
	res, err := c.xpubAPI.XPub(ctx)
	if err != nil {
		return nil, fmt.Errorf("failed to retrieve xpub information from the users API: %w", err)
	}

	return res, nil
}

// UpdateXPubMetadata updates the metadata associated with the current user's xpub.
// The server's response is expected to be unmarshaled into a *response.Xpub struct.
// If the request fails or the response cannot be decoded, an error is returned.
func (c *Client) UpdateXPubMetadata(ctx context.Context, cmd *commands.UpdateXPubMetadata) (*response.Xpub, error) {
	res, err := c.xpubAPI.UpdateXPubMetadata(ctx, cmd)
	if err != nil {
		return nil, fmt.Errorf("failed to update xpub metadata using the users API: %w", err)
	}

	return res, nil
}

// GenerateAccessKey creates a new access key associated with the current user's xpub.
// The server's response is expected to be unmarshaled into a *response.AccessKey struct.
// If the request fails or the response cannot be decoded, an error is returned.
func (c *Client) GenerateAccessKey(ctx context.Context, cmd *commands.GenerateAccessKey) (*response.AccessKey, error) {
	res, err := c.accessKeyAPI.GenerateAccessKey(ctx, cmd)
	if err != nil {
		return nil, fmt.Errorf("failed to generate access key using the user access key API: %w", err)
	}

	return res, nil
}

// AccessKeys retrieves a paginated list of access keys from the user access keys API.
// The response includes access keys and pagination details, such as the page number,
// sort order, and sorting field (sortBy).
//
// This method allows optional query parameters to be applied via the provided query options.
// The response is expected to unmarshal into a *queries.AccessKeyPage struct.
// If the API request fails or the response cannot be decoded successfully, an error is returned.
func (c *Client) AccessKeys(ctx context.Context, accessKeyOpts ...queries.AccessKeyQueryOption) (*queries.AccessKeyPage, error) {
	res, err := c.accessKeyAPI.AccessKeys(ctx, accessKeyOpts...)
	if err != nil {
		return nil, fmt.Errorf("failed to retrieve access keys page from the user access key API: %w", err)
	}

	return res, nil
}

// AccessKey retrieves the access key associated with the specified ID.
// The server's response is expected to be unmarshaled into a *response.AccessKey struct.
// If the request fails or the response cannot be decoded, an error is returned.
func (c *Client) AccessKey(ctx context.Context, ID string) (*response.AccessKey, error) {
	res, err := c.accessKeyAPI.AccessKey(ctx, ID)
	if err != nil {
		return nil, fmt.Errorf("failed to retrieve access key using the user access key API: %w", err)
	}

	return res, nil
}

// RevokeAccessKey revokes the access key associated with the given ID.
// If the request fails or the response cannot be processed, an error is returned.
func (c *Client) RevokeAccessKey(ctx context.Context, ID string) error {
	err := c.accessKeyAPI.RevokeAccessKey(ctx, ID)
	if err != nil {
		return fmt.Errorf("failed to revoke access key using the users API: %w", err)
	}

	return nil
}

// UTXOs fetches a paginated list of UTXOs from the user UTXOs API.
// The response includes UTXOs along with pagination details, such as page number,
// sort order, and sorting field.
//
// Optional query parameters can be applied using the provided query options.
// The response is unmarshaled into a *queries.UtxosPage struct.
// Returns an error if the API request fails or the response cannot be decoded.
func (c *Client) UTXOs(ctx context.Context, opts ...queries.UtxoQueryOption) (*queries.UtxosPage, error) {
	res, err := c.utxosAPI.UTXOs(ctx, opts...)
	if err != nil {
		return nil, fmt.Errorf("failed to retrieve UTXOs page from the user UTXOs API: %w", err)
	}

	return res, nil
}

// MerkleRoots retrieves a paginated list of Merkle roots from the user Merkle roots API.
// The API response includes Merkle roots along with pagination details, such as the current
// page number, sort order, and sorting field (sortBy).
//
// This method supports optional query parameters, which can be specified using the provided
// query options. These options customize the behavior of the API request, such as setting
// batch size or applying filters for pagination.
//
// The response is unmarshaled into a *queries.MerkleRootPage struct. If the API request fails
// or the response cannot be successfully decoded, an error is returned.
func (c *Client) MerkleRoots(ctx context.Context, opts ...queries.MerkleRootsQueryOption) (*queries.MerkleRootPage, error) {
	res, err := c.merkleRootsAPI.MerkleRoots(ctx, opts...)
	if err != nil {
		return nil, fmt.Errorf("failed to retrieve Merkle roots from the API: %w", err)
	}

	return res, nil
}

// GenerateTotpForContact generates a TOTP code for the specified contact.
func (c *Client) GenerateTotpForContact(contact *models.Contact, period, digits uint) (string, error) {
	if c.totp == nil {
		return "", errors.New("totp client not initialized - xPriv authentication required")
	}
	return c.totp.GenerateTotpForContact(contact, period, digits)
}

// ValidateTotpForContact validates a TOTP code for the specified contact.
func (c *Client) ValidateTotpForContact(contact *models.Contact, passcode, requesterPaymail string, period, digits uint) error {
	if c.totp == nil {
		return errors.New("totp client not initialized - xPriv authentication required")
	}
	return c.totp.ValidateTotpForContact(contact, passcode, requesterPaymail, period, digits)
}

// ErrUnrecognizedAPIResponse indicates that the response received from the SPV Wallet API
// does not match the expected format or structure.
var ErrUnrecognizedAPIResponse = errors.New("unrecognized response from API")

func privateKeyFromHexOrWIF(s string) (*ec.PrivateKey, error) {
	pk, err1 := ec.PrivateKeyFromWif(s)
	if err1 == nil {
		return pk, nil
	}

	pk, err2 := ec.PrivateKeyFromHex(s)
	if err2 != nil {
		return nil, errors.Join(err1, err2)
	}

	return pk, nil
}

type authenticator interface {
	Authenticate(r *resty.Request) error
}

func newClient(cfg Config, auth authenticator) (*Client, error) {
	url, err := url.Parse(cfg.Addr)
	if err != nil {
		return nil, fmt.Errorf("failed to parse addr to url.URL: %w", err)
	}

	httpClient := newRestyClient(cfg, auth)
	return &Client{
		merkleRootsAPI:  merkleroots.NewAPI(url, httpClient),
		configsAPI:      configs.NewAPI(url, httpClient),
		transactionsAPI: transactions.NewAPI(url, httpClient),
		utxosAPI:        utxos.NewAPI(url, httpClient),
		accessKeyAPI:    users.NewAccessKeyAPI(url, httpClient),
		xpubAPI:         users.NewXPubAPI(url, httpClient),
		contactsAPI:     contacts.NewAPI(url, httpClient),
		invitationsAPI:  invitations.NewAPI(url, httpClient),
	}, nil
}

func newRestyClient(cfg Config, auth authenticator) *resty.Client {
	return resty.New().
		SetTransport(cfg.Transport).
		SetBaseURL(cfg.Addr).
		SetTimeout(cfg.Timeout).
		OnBeforeRequest(func(_ *resty.Client, r *resty.Request) error {
			return auth.Authenticate(r)
		}).
		SetError(&models.SPVError{}).
		OnAfterResponse(func(_ *resty.Client, r *resty.Response) error {
			if r.IsSuccess() {
				return nil
			}

			if spvError, ok := r.Error().(*models.SPVError); ok && len(spvError.Code) > 0 {
				return spvError
			}

			return fmt.Errorf("%w: %s", ErrUnrecognizedAPIResponse, r.Body())
		})
<<<<<<< HEAD
=======
}

// ClientXPriv retrieves the xPriv (extended private key) associated with the client.
func (c *Client) ClientXPriv() *bip32.ExtendedKey {
	return c.xPriv
}

// ClientXPub retrieves the xPub (extended public key) associated with the client.
func (c *Client) ClientXPub() *bip32.ExtendedKey {
	return c.xPub
>>>>>>> 489e16e2
}<|MERGE_RESOLUTION|>--- conflicted
+++ resolved
@@ -491,17 +491,4 @@
 
 			return fmt.Errorf("%w: %s", ErrUnrecognizedAPIResponse, r.Body())
 		})
-<<<<<<< HEAD
-=======
-}
-
-// ClientXPriv retrieves the xPriv (extended private key) associated with the client.
-func (c *Client) ClientXPriv() *bip32.ExtendedKey {
-	return c.xPriv
-}
-
-// ClientXPub retrieves the xPub (extended public key) associated with the client.
-func (c *Client) ClientXPub() *bip32.ExtendedKey {
-	return c.xPub
->>>>>>> 489e16e2
 }