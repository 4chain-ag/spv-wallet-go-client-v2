package merkleroots

import (
	"context"
	"errors"
	"fmt"
	"net/url"

<<<<<<< HEAD
	"github.com/bitcoin-sv/spv-wallet-go-client/internal/api/v1/errutil"
	"github.com/bitcoin-sv/spv-wallet-go-client/internal/api/v1/querybuilders"
=======
	goclienterr "github.com/bitcoin-sv/spv-wallet-go-client/errors"
	"github.com/bitcoin-sv/spv-wallet-go-client/internal/api/v1/user/querybuilders"
>>>>>>> cdf95b09
	"github.com/bitcoin-sv/spv-wallet-go-client/queries"
	"github.com/bitcoin-sv/spv-wallet/models"
	"github.com/go-resty/resty/v2"
)

const route = "api/v1/merkleroots"

// MerkleRootsRepository is an interface responsible for storing synchronized MerkleRoots and retrieving the last evaluation key from the database.
type MerkleRootsRepository interface {
	// GetLastMerkleRoot should return the Merkle root with the highest height from your memory, or undefined if empty.
	GetLastMerkleRoot() string
	// SaveMerkleRoots should store newly synced merkle roots into your storage;
	// NOTE: items are sorted in ascending order by block height.
	SaveMerkleRoots(syncedMerkleRoots []models.MerkleRoot) error
}

type API struct {
	url        *url.URL
	httpClient *resty.Client
}

func (a *API) MerkleRoots(ctx context.Context, merkleRootOpts ...queries.MerkleRootsQueryOption) (*queries.MerkleRootPage, error) {
	var query queries.MerkleRootsQuery
	for _, o := range merkleRootOpts {
		o(&query)
	}

	queryBuilder := querybuilders.NewQueryBuilder(querybuilders.WithFilterQueryBuilder(&merkleRootsFilterQueryBuilder{query: query}))
	params, err := queryBuilder.Build()
	if err != nil {
		return nil, fmt.Errorf("failed to build merkle roots query params: %w", err)
	}

	var result queries.MerkleRootPage
	_, err = a.httpClient.R().
		SetContext(ctx).
		SetResult(&result).
		SetQueryParams(params.ParseToMap()).
		Get(a.url.String())
	if err != nil {
		return nil, fmt.Errorf("HTTP response failure: %w", err)
	}

	return &result, nil
}

func NewAPI(url *url.URL, httpClient *resty.Client) *API {
	return &API{
		url:        url.JoinPath(route),
		httpClient: httpClient,
	}
}

<<<<<<< HEAD
func HTTPErrorFormatter(action string, err error) *errutil.HTTPErrorFormatter {
	return &errutil.HTTPErrorFormatter{
		Action: action,
		API:    "User Merkle roots API",
		Err:    err,
=======
// SyncMerkleRoots syncs merkleroots known to spv-wallet with the client database
// If timeout is needed pass context.WithTimeout() as ctx param
// SyncMerkleRoots synchronizes Merkle roots known to SPV Wallet with the client database.
func (a *API) SyncMerkleRoots(ctx context.Context, repo MerkleRootsRepository) error {

	lastEvaluatedKey := repo.GetLastMerkleRoot()
	previousLastEvaluatedKey := lastEvaluatedKey

	for {
		select {
		case <-ctx.Done():
			return goclienterr.ErrSyncMerkleRootsTimeout
		default:
			// Query the MerkleRoots API
			result, err := a.MerkleRoots(ctx, queries.MerkleRootsQueryWithLastEvaluatedKey(lastEvaluatedKey))
			if err != nil {
				if errors.Is(err, context.DeadlineExceeded) {
					return goclienterr.ErrSyncMerkleRootsTimeout
				}
				return fmt.Errorf("failed to fetch merkle roots from API: %w", err)
			}

			// Handle empty results
			if len(result.Content) == 0 {
				return nil
			}

			// Update the last evaluated key
			lastEvaluatedKey = result.Page.LastEvaluatedKey
			if lastEvaluatedKey != "" && previousLastEvaluatedKey == lastEvaluatedKey {
				return goclienterr.ErrStaleLastEvaluatedKey
			}

			// Save fetched Merkle roots
			err = repo.SaveMerkleRoots(result.Content)
			if err != nil {
				return fmt.Errorf("failed to save merkle roots: %w", err)
			}

			if lastEvaluatedKey == "" {
				return nil
			}

			previousLastEvaluatedKey = lastEvaluatedKey
		}
>>>>>>> cdf95b09
	}
}<|MERGE_RESOLUTION|>--- conflicted
+++ resolved
@@ -6,13 +6,9 @@
 	"fmt"
 	"net/url"
 
-<<<<<<< HEAD
+	goclienterr "github.com/bitcoin-sv/spv-wallet-go-client/errors"
 	"github.com/bitcoin-sv/spv-wallet-go-client/internal/api/v1/errutil"
 	"github.com/bitcoin-sv/spv-wallet-go-client/internal/api/v1/querybuilders"
-=======
-	goclienterr "github.com/bitcoin-sv/spv-wallet-go-client/errors"
-	"github.com/bitcoin-sv/spv-wallet-go-client/internal/api/v1/user/querybuilders"
->>>>>>> cdf95b09
 	"github.com/bitcoin-sv/spv-wallet-go-client/queries"
 	"github.com/bitcoin-sv/spv-wallet/models"
 	"github.com/go-resty/resty/v2"
@@ -66,18 +62,15 @@
 	}
 }
 
-<<<<<<< HEAD
 func HTTPErrorFormatter(action string, err error) *errutil.HTTPErrorFormatter {
 	return &errutil.HTTPErrorFormatter{
 		Action: action,
 		API:    "User Merkle roots API",
 		Err:    err,
-=======
-// SyncMerkleRoots syncs merkleroots known to spv-wallet with the client database
-// If timeout is needed pass context.WithTimeout() as ctx param
-// SyncMerkleRoots synchronizes Merkle roots known to SPV Wallet with the client database.
+	}
+}
+
 func (a *API) SyncMerkleRoots(ctx context.Context, repo MerkleRootsRepository) error {
-
 	lastEvaluatedKey := repo.GetLastMerkleRoot()
 	previousLastEvaluatedKey := lastEvaluatedKey
 
@@ -118,6 +111,5 @@
 
 			previousLastEvaluatedKey = lastEvaluatedKey
 		}
->>>>>>> cdf95b09
 	}
 }