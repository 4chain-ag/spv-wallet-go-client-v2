--- conflicted
+++ resolved
@@ -185,61 +185,6 @@
 	return res, nil
 }
 
-<<<<<<< HEAD
-// Paymails retrieves a paginated list of paymail addresses via the Admin Paymails API.
-// The response includes user paymails along with pagination metadata, such as
-// the current page number, sort order, and the field used for sorting (sortBy).
-//
-// Query parameters can be configured using optional query options. These options allow
-// filtering based on metadata, pagination settings, or specific paymail attributes.
-//
-// The API response is unmarshaled into a *queries.PaymailAddressPage struct.
-// Returns an error if the API request fails or the response cannot be decoded.
-func (a *AdminAPI) Paymails(ctx context.Context, opts ...queries.PaymailQueryOption) (*queries.PaymailAddressPage, error) {
-	res, err := a.paymailsAPI.Paymails(ctx, opts...)
-	if err != nil {
-		return nil, paymails.HTTPErrorFormatter("failed to retrieve paymail addresses page", err).FormatGetErr()
-	}
-
-	return res, nil
-}
-
-// Paymail retrieves the paymail address associated with the specified ID via the Admin Paymails API.
-// The response is expected to be unmarshaled into a *response.PaymailAddress struct.
-// Returns an error if the request fails or the response cannot be decoded.
-func (a *AdminAPI) Paymail(ctx context.Context, ID string) (*response.PaymailAddress, error) {
-	res, err := a.paymailsAPI.Paymail(ctx, ID)
-	if err != nil {
-		msg := fmt.Sprintf("failed retrieve paymail address with ID: %s", ID)
-		return nil, paymails.HTTPErrorFormatter(msg, err).FormatGetErr()
-	}
-
-	return res, nil
-}
-
-// CreatePaymail creates a new paymial address record via the Admin Paymails API.
-// The provided command contains the necessary parameters to define the paymail address record.
-//
-// The API response is unmarshaled into a *response.Xpub PaymailAddress.
-// Returns an error if the API request fails or the response cannot be decoded.
-func (a *AdminAPI) CreatePaymail(ctx context.Context, cmd *commands.CreatePaymail) (*response.PaymailAddress, error) {
-	res, err := a.paymailsAPI.CreatePaymail(ctx, cmd)
-	if err != nil {
-		return nil, paymails.HTTPErrorFormatter("failed to create paymail address", err).FormatPostErr()
-	}
-
-	return res, nil
-}
-
-// DeletePaymail deletes a paymail address with via the Admin Paymails API.
-// It returns an error if the API request fails. A nil error indicates that the paymail
-// was successfully deleted.
-func (a *AdminAPI) DeletePaymail(ctx context.Context, address string) error {
-	err := a.paymailsAPI.DeletePaymail(ctx, address)
-	if err != nil {
-		msg := fmt.Sprintf("failed to remove paymail address: %s", address)
-		return paymails.HTTPErrorFormatter(msg, err).FormatGetErr()
-=======
 // SubscribeWebhook registers a webhook subscription using the Admin Webhooks API.
 // The provided command contains the parameters required to define the webhook subscription.
 // Accepts context for controlling cancellation and timeout for the API request.
@@ -264,7 +209,6 @@
 	if err != nil {
 		msg := fmt.Sprintf("failed to unsubscribe webhook URL address: %s", cmd.URL)
 		return webhooks.HTTPErrorFormatter(msg, err).FormatDeleteErr()
->>>>>>> ba729fbd
 	}
 
 	return nil
@@ -287,6 +231,64 @@
 	}
 
 	return initAdminAPI(cfg, authenticator)
+}
+
+// Paymails retrieves a paginated list of paymail addresses via the Admin Paymails API.
+// The response includes user paymails along with pagination metadata, such as
+// the current page number, sort order, and the field used for sorting (sortBy).
+//
+// Query parameters can be configured using optional query options. These options allow
+// filtering based on metadata, pagination settings, or specific paymail attributes.
+//
+// The API response is unmarshaled into a *queries.PaymailAddressPage struct.
+// Returns an error if the API request fails or the response cannot be decoded.
+func (a *AdminAPI) Paymails(ctx context.Context, opts ...queries.PaymailQueryOption) (*queries.PaymailAddressPage, error) {
+	res, err := a.paymailsAPI.Paymails(ctx, opts...)
+	if err != nil {
+		return nil, paymails.HTTPErrorFormatter("failed to retrieve paymail addresses page", err).FormatGetErr()
+	}
+
+	return res, nil
+}
+
+// Paymail retrieves the paymail address associated with the specified ID via the Admin Paymails API.
+// The response is expected to be unmarshaled into a *response.PaymailAddress struct.
+// Returns an error if the request fails or the response cannot be decoded.
+func (a *AdminAPI) Paymail(ctx context.Context, ID string) (*response.PaymailAddress, error) {
+	res, err := a.paymailsAPI.Paymail(ctx, ID)
+	if err != nil {
+		msg := fmt.Sprintf("failed retrieve paymail address with ID: %s", ID)
+		return nil, paymails.HTTPErrorFormatter(msg, err).FormatGetErr()
+	}
+
+	return res, nil
+}
+
+// CreatePaymail creates a new paymail address record via the Admin Paymails API.
+// The provided command contains the necessary parameters to define the paymail address record.
+//
+// The API response is unmarshaled into a *response.Xpub PaymailAddress.
+// Returns an error if the API request fails or the response cannot be decoded.
+func (a *AdminAPI) CreatePaymail(ctx context.Context, cmd *commands.CreatePaymail) (*response.PaymailAddress, error) {
+	res, err := a.paymailsAPI.CreatePaymail(ctx, cmd)
+	if err != nil {
+		return nil, paymails.HTTPErrorFormatter("failed to create paymail address", err).FormatPostErr()
+	}
+
+	return res, nil
+}
+
+// DeletePaymail deletes a paymail address with via the Admin Paymails API.
+// It returns an error if the API request fails. A nil error indicates that the paymail
+// was successfully deleted.
+func (a *AdminAPI) DeletePaymail(ctx context.Context, address string) error {
+	err := a.paymailsAPI.DeletePaymail(ctx, address)
+	if err != nil {
+		msg := fmt.Sprintf("failed to remove paymail address: %s", address)
+		return paymails.HTTPErrorFormatter(msg, err).FormatGetErr()
+	}
+
+	return nil
 }
 
 // NewAdminWithXPub initializes a new AdminAPI instance using an extended public key (xPub).
@@ -325,11 +327,7 @@
 		transactionsAPI: transactions.NewAPI(url, httpClient),
 		xpubsAPI:        xpubs.NewAPI(url, httpClient),
 		accessKeyAPI:    accesskeys.NewAPI(url, httpClient),
-<<<<<<< HEAD
-=======
 		webhooksAPI:     webhooks.NewAPI(url, httpClient),
-		transactionsAPI: transactions.NewAPI(url, httpClient),
->>>>>>> ba729fbd
 		contactsAPI:     contacts.NewAPI(url, httpClient),
 		invitationsAPI:  invitations.NewAPI(url, httpClient),
 	}, nil
