package errors

import (
	"errors"
)

var (
	// ErrMissingXpriv is returned when the xpriv is missing.
	ErrMissingXpriv = errors.New("xpriv is missing")
	// ErrContactPubKeyInvalid is returned when the contact's PubKey is invalid.
	ErrContactPubKeyInvalid = errors.New("contact's PubKey is invalid")
	// ErrMetadataFilterMaxDepthExceeded is returned when the maximum depth of nesting in metadata map is exceeded.
	ErrMetadataFilterMaxDepthExceeded = errors.New("maximum depth of nesting in metadata map exceeded")
	// ErrMetadataWrongTypeInArray is returned when the wrong type is in the array.
	ErrMetadataWrongTypeInArray = errors.New("wrong type in array")
	// ErrFilterQueryBuilder is returned when the filter query builder fails to build the operation.
	ErrFilterQueryBuilder = errors.New("filter query builder - build operation failure")
	// ErrUnrecognizedAPIResponse indicates that the response received from the SPV Wallet API
	// does not match the expected format or structure.
	ErrUnrecognizedAPIResponse = errors.New("unrecognized response from API")
	// ErrSyncMerkleRootsTimeout is returned when the SyncMerkleRoots operation times out.
	ErrSyncMerkleRootsTimeout = errors.New("SyncMerkleRoots operation timed out")
	// ErrStaleLastEvaluatedKey is returned when the last evaluated key has not changed between requests,
	ErrStaleLastEvaluatedKey = errors.New("the last evaluated key has not changed between requests, indicating a possible loop or synchronization issue.")
	// ErrFailedToFetchMerkleRootsFromAPI is returned when the API fails to fetch merkle roots.
	ErrFailedToFetchMerkleRootsFromAPI = errors.New("failed to fetch merkle roots from API")
<<<<<<< HEAD
	// ErrFailedToParseHex is returned when NewTransactionFromHex fails to create a transaction from given hex
	ErrFailedToParseHex = errors.New("failed to parse hex")
	// ErrCreateLockingScript is returned when TransactionSignedHex fails to create locking script
	ErrCreateLockingScript = errors.New("failed to create locking script from hex for destination")
	// ErrGetDerivedKeyForDestination is when TransactionSignedHex fails to get derived key for destination
	ErrGetDerivedKeyForDestination = errors.New("failed to get derived key for destination")
	// ErrCreateUnlockingScript is returned when TransactionSignedHex fails to create unlocking script
	ErrCreateUnlockingScript = errors.New("failed to create unlocking script")
	// ErrAddInputsToTransaction is returned when TransactionSignedHex fails to add inputs to transaction
	ErrAddInputsToTransaction = errors.New("failed to add inputs to transaction")
	// ErrSignTransaction is when TransactionSignedHex fails to sign the transaction
	ErrSignTransaction = errors.New("failed to sign transaction")
=======
	// ErrEmptyXprivKey is returned when the xpriv string is empty.
	ErrEmptyXprivKey = errors.New("key string cannot be empty")

	// ErrEmptyAccessKey is returned when the access key string is empty.
	ErrEmptyAccessKey = errors.New("key hex string cannot be empty")
	// ErrEmptyPubKey is returned when the key string is empty.
	ErrEmptyPubKey = errors.New("key string cannot be empty")
>>>>>>> cb16fb66
)<|MERGE_RESOLUTION|>--- conflicted
+++ resolved
@@ -24,7 +24,6 @@
 	ErrStaleLastEvaluatedKey = errors.New("the last evaluated key has not changed between requests, indicating a possible loop or synchronization issue.")
 	// ErrFailedToFetchMerkleRootsFromAPI is returned when the API fails to fetch merkle roots.
 	ErrFailedToFetchMerkleRootsFromAPI = errors.New("failed to fetch merkle roots from API")
-<<<<<<< HEAD
 	// ErrFailedToParseHex is returned when NewTransactionFromHex fails to create a transaction from given hex
 	ErrFailedToParseHex = errors.New("failed to parse hex")
 	// ErrCreateLockingScript is returned when TransactionSignedHex fails to create locking script
@@ -37,7 +36,6 @@
 	ErrAddInputsToTransaction = errors.New("failed to add inputs to transaction")
 	// ErrSignTransaction is when TransactionSignedHex fails to sign the transaction
 	ErrSignTransaction = errors.New("failed to sign transaction")
-=======
 	// ErrEmptyXprivKey is returned when the xpriv string is empty.
 	ErrEmptyXprivKey = errors.New("key string cannot be empty")
 
@@ -45,5 +43,4 @@
 	ErrEmptyAccessKey = errors.New("key hex string cannot be empty")
 	// ErrEmptyPubKey is returned when the key string is empty.
 	ErrEmptyPubKey = errors.New("key string cannot be empty")
->>>>>>> cb16fb66
 )