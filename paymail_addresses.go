package buxclient

import (
	"context"

	buxmodels "github.com/BuxOrg/bux-models"
	"github.com/BuxOrg/go-buxclient/transports"
)

<<<<<<< HEAD
// NewPaymail will create a new paymail. paymailAddress: The paymail address to create (e.g., example@bux.org)
=======
// NewPaymail will create a new paymail
//
// paymailAddress: The paymail address to create (e.g., example@bux.org)
>>>>>>> e1560279
func (b *BuxClient) NewPaymail(ctx context.Context, rawXPub, paymailAddress, avatar, publicName string, metadata *buxmodels.Metadata) transports.ResponseError {
	return b.transport.NewPaymail(ctx, rawXPub, paymailAddress, avatar, publicName, metadata)
}<|MERGE_RESOLUTION|>--- conflicted
+++ resolved
@@ -7,13 +7,9 @@
 	"github.com/BuxOrg/go-buxclient/transports"
 )
 
-<<<<<<< HEAD
-// NewPaymail will create a new paymail. paymailAddress: The paymail address to create (e.g., example@bux.org)
-=======
 // NewPaymail will create a new paymail
 //
 // paymailAddress: The paymail address to create (e.g., example@bux.org)
->>>>>>> e1560279
 func (b *BuxClient) NewPaymail(ctx context.Context, rawXPub, paymailAddress, avatar, publicName string, metadata *buxmodels.Metadata) transports.ResponseError {
 	return b.transport.NewPaymail(ctx, rawXPub, paymailAddress, avatar, publicName, metadata)
 }