--- conflicted
+++ resolved
@@ -11,12 +11,9 @@
 	ec "github.com/bitcoin-sv/go-sdk/primitives/ec"
 	"github.com/bitcoin-sv/spv-wallet-go-client/commands"
 	"github.com/bitcoin-sv/spv-wallet-go-client/internal/api/v1/user/configs"
-<<<<<<< HEAD
 	"github.com/bitcoin-sv/spv-wallet-go-client/internal/api/v1/user/contacts"
 	"github.com/bitcoin-sv/spv-wallet-go-client/internal/api/v1/user/invitations"
-=======
 	"github.com/bitcoin-sv/spv-wallet-go-client/internal/api/v1/user/transactions"
->>>>>>> 6efd9e65
 	"github.com/bitcoin-sv/spv-wallet-go-client/internal/auth"
 	"github.com/bitcoin-sv/spv-wallet-go-client/queries"
 	"github.com/bitcoin-sv/spv-wallet/models"
@@ -49,14 +46,10 @@
 // interact with both user and admin APIs without needing to manage the details
 // of the HTTP requests and responses directly.
 type Client struct {
-<<<<<<< HEAD
-	configsAPI     *configs.API
-	contactsAPI    *contacts.API
-	invitationsAPI *invitations.API
-=======
 	configsAPI      *configs.API
+	contactsAPI     *contacts.API
+	invitationsAPI  *invitations.API
 	transactionsAPI *transactions.API
->>>>>>> 6efd9e65
 }
 
 // NewWithXPub creates a new client instance using an extended public key (xPub).
@@ -314,14 +307,10 @@
 func newClient(cfg Config, auth authenticator) *Client {
 	restyCli := newRestyClient(cfg, auth)
 	cli := Client{
-<<<<<<< HEAD
-		configsAPI:     configs.NewAPI(cfg.Addr, restyCli),
-		contactsAPI:    contacts.NewAPI(cfg.Addr, restyCli),
-		invitationsAPI: invitations.NewAPI(cfg.Addr, restyCli),
-=======
 		configsAPI:      configs.NewAPI(cfg.Addr, restyCli),
+		contactsAPI:     contacts.NewAPI(cfg.Addr, restyCli),
+		invitationsAPI:  invitations.NewAPI(cfg.Addr, restyCli),
 		transactionsAPI: transactions.NewAPI(cfg.Addr, restyCli),
->>>>>>> 6efd9e65
 	}
 	return &cli
 }
