package client

import (
	"context"
	"errors"
	"fmt"
	"net/http"
	"time"

	bip32 "github.com/bitcoin-sv/go-sdk/compat/bip32"
	ec "github.com/bitcoin-sv/go-sdk/primitives/ec"
	"github.com/bitcoin-sv/spv-wallet-go-client/commands"
	"github.com/bitcoin-sv/spv-wallet-go-client/internal/api/v1/user/configs"
	"github.com/bitcoin-sv/spv-wallet-go-client/internal/api/v1/user/contacts"
	"github.com/bitcoin-sv/spv-wallet-go-client/internal/api/v1/user/invitations"
	"github.com/bitcoin-sv/spv-wallet-go-client/internal/api/v1/user/merkleroots"
	"github.com/bitcoin-sv/spv-wallet-go-client/internal/api/v1/user/transactions"
	"github.com/bitcoin-sv/spv-wallet-go-client/internal/api/v1/user/users"
	"github.com/bitcoin-sv/spv-wallet-go-client/internal/api/v1/user/utxos"
	"github.com/bitcoin-sv/spv-wallet-go-client/internal/auth"
	"github.com/bitcoin-sv/spv-wallet-go-client/queries"
	"github.com/bitcoin-sv/spv-wallet/models"
	"github.com/bitcoin-sv/spv-wallet/models/response"
	"github.com/go-resty/resty/v2"
)

// Config holds configuration settings for establishing a connection and handling
// request details in the application.
type Config struct {
	Addr      string            // The base address of the SPV Wallet API.
	Timeout   time.Duration     // The HTTP requests timeout duration.
	Transport http.RoundTripper // Custom HTTP transport, allowing optional customization of the HTTP client behavior.
}

// NewDefaultConfig returns a default configuration for connecting to the SPV Wallet API,
// setting a one-minute timeout, using the default HTTP transport, and applying the
// base API address as the addr value.
func NewDefaultConfig(addr string) Config {
	return Config{
		Addr:      addr,
		Timeout:   1 * time.Minute,
		Transport: http.DefaultTransport,
	}
}

// Client provides methods for user-related and admin-related APIs.
// This struct is designed to abstract and simplify the process of making HTTP calls
// to the relevant endpoints. By utilizing this Client struct, developers can easily
// interact with both user and admin APIs without needing to manage the details
// of the HTTP requests and responses directly.
type Client struct {
	xpubAPI         *users.XPubAPI
	accessKeyAPI    *users.AccessKeyAPI
	configsAPI      *configs.API
	merkleRootsAPI  *merkleroots.API
	contactsAPI     *contacts.API
	invitationsAPI  *invitations.API
	transactionsAPI *transactions.API
	utxosAPI        *utxos.API
}

// NewWithXPub creates a new client instance using an extended public key (xPub).
// Requests made with this instance will not be signed, that's why we strongly recommend to use `WithXPriv` or `WithAccessKey` option instead.
func NewWithXPub(cfg Config, xPub string) (*Client, error) {
	key, err := bip32.GetHDKeyFromExtendedPublicKey(xPub)
	if err != nil {
		return nil, fmt.Errorf("failed to generate HD key from xPub: %w", err)
	}

	authenticator, err := auth.NewXpubOnlyAuthenticator(key)
	if err != nil {
		return nil, fmt.Errorf("failed to intialized xpub authenticator: %w", err)
	}

	return newClient(cfg, authenticator), nil
}

// NewWithXPriv creates a new client instance using an extended private key (xPriv).
// Generates an HD key from the provided xPriv and sets up the client instance to sign requests
// by setting the SignRequest flag to true. The generated HD key can be used for secure communications.
func NewWithXPriv(cfg Config, xPriv string) (*Client, error) {
	key, err := bip32.GenerateHDKeyFromString(xPriv)
	if err != nil {
		return nil, fmt.Errorf("failed to generate HD key from xpriv: %w", err)
	}

	authenticator, err := auth.NewXprivAuthenticator(key)
	if err != nil {
		return nil, fmt.Errorf("failed to intialized xpriv authenticator: %w", err)
	}

	return newClient(cfg, authenticator), nil
}

// NewWithAccessKey creates a new client instance using an access key.
// Function attempts to convert the provided access key from either hex or WIF format
// to a PrivateKey. The resulting PrivateKey is used to sign requests made by the client instance
// by setting the SignRequest flag to true.
func NewWithAccessKey(cfg Config, accessKey string) (*Client, error) {
	key, err := privateKeyFromHexOrWIF(accessKey)
	if err != nil {
		return nil, fmt.Errorf("failed to return private key from hex or WIF: %w", err)
	}

	authenticator, err := auth.NewAccessKeyAuthenticator(key)
	if err != nil {
		return nil, fmt.Errorf("failed to intialized access key authenticator: %w", err)
	}

	return newClient(cfg, authenticator), nil
}

// Contacts retrieves a paginated list of user contacts from the user contacts API.
// The API response includes user contacts along with pagination details, such as
// the current page number, sort order, and the field used for sorting (sortBy).
//
// Optional query parameters can be provided via query options. The response is
// unmarshaled into a *queries.UserContactsPage struct. If the API request fails
// or the response cannot be decoded, an error is returned.
func (c *Client) Contacts(ctx context.Context, contactOpts ...queries.ContactQueryOption) (*queries.UserContactsPage, error) {
	res, err := c.contactsAPI.Contacts(ctx, contactOpts...)
	if err != nil {
		return nil, fmt.Errorf("failed to retrieve contacts from the user contacts API: %w", err)
	}
	return res, nil
}

// ContactWithPaymail retrieves a specific user contact by their paymail address.
// The response is unmarshaled into a *response.Contact struct. If the API request
// fails or the response cannot be decoded, an error is returned.
func (c *Client) ContactWithPaymail(ctx context.Context, paymail string) (*response.Contact, error) {
	res, err := c.contactsAPI.ContactWithPaymail(ctx, paymail)
	if err != nil {
		return nil, fmt.Errorf("failed to retrieve contact by paymail from the user contacts API: %w", err)
	}
	return res, nil
}

// UpsertContact adds or updates a user contact through the user contacts API.
// The response is unmarshaled into a *response.Contact struct. If the API request
// fails or the response cannot be decoded, an error is returned.
func (c *Client) UpsertContact(ctx context.Context, cmd commands.UpsertContact) (*response.Contact, error) {
	res, err := c.contactsAPI.UpsertContact(ctx, cmd)
	if err != nil {
		return nil, fmt.Errorf("failed to upsert contact using the user contacts API: %w", err)
	}
	return res, nil
}

// RemoveContact deletes a user contact using the user contacts API.
// If the API request fails, an error is returned.
func (c *Client) RemoveContact(ctx context.Context, paymail string) error {
	err := c.contactsAPI.RemoveContact(ctx, paymail)
	if err != nil {
		return fmt.Errorf("failed to remove contact using the user contacts API: %w", err)
	}
	return nil
}

// ConfirmContact confirms a user contact using the user contacts API.
// If the API request fails, an error is returned.
func (c *Client) ConfirmContact(ctx context.Context, paymail string) error {
	err := c.contactsAPI.ConfirmContact(ctx, paymail)
	if err != nil {
		return fmt.Errorf("failed to confirm contact using the user contacts API: %w", err)
	}
	return nil
}

// UnconfirmContact unconfirms a user contact using the user contacts API.
// If the API request fails, an error is returned.
func (c *Client) UnconfirmContact(ctx context.Context, paymail string) error {
	err := c.contactsAPI.UnconfirmContact(ctx, paymail)
	if err != nil {
		return fmt.Errorf("failed to unconfirm contact using the user contacts API: %w", err)
	}
	return nil
}

// AcceptInvitation accepts a contact invitation using the user invitations API.
// If the API request fails, an error is returned.
func (c *Client) AcceptInvitation(ctx context.Context, paymail string) error {
	err := c.invitationsAPI.AcceptInvitation(ctx, paymail)
	if err != nil {
		return fmt.Errorf("failed to accept invitation using the user invitations API: %w", err)
	}
	return nil
}

// RejectInvitation rejects a contact invitation using the user invitations API.
// If the API request fails, an error is returned.
func (c *Client) RejectInvitation(ctx context.Context, paymail string) error {
	err := c.invitationsAPI.RejectInvitation(ctx, paymail)
	if err != nil {
		return fmt.Errorf("failed to reject invitation using the user invitations API: %w", err)
	}
	return nil
}

// SharedConfig retrieves the shared configuration from the user configurations API.
// This method constructs an HTTP GET request to the "api/v1/configs/shared" endpoint and expects
// a response that can be unmarshaled into the response.SharedConfig struct. If the request fails
// or the response cannot be decoded, an error will be returned.
func (c *Client) SharedConfig(ctx context.Context) (*response.SharedConfig, error) {
	res, err := c.configsAPI.SharedConfig(ctx)
	if err != nil {
		return nil, fmt.Errorf("failed to retrieve shared configuration from user configs API: %w", err)
	}

	return res, nil
}

// DraftTransaction creates a new draft transaction using the user transactions API.
// This method sends an HTTP POST request to the "/draft" endpoint and expects
// a response that can be unmarshaled into a response.DraftTransaction struct.
// If the request fails or the response cannot be decoded, an error is returned.
func (c *Client) DraftTransaction(ctx context.Context, cmd *commands.DraftTransaction) (*response.DraftTransaction, error) {
	res, err := c.transactionsAPI.DraftTransaction(ctx, cmd)
	if err != nil {
		return nil, fmt.Errorf("failed to create a draft transaction by calling the user transactions API: %w", err)
	}

	return res, nil
}

// RecordTransaction submits a transaction for recording using the user transactions API.
// This method sends an HTTP POST request to the "/transactions" endpoint, expecting
// a response that can be unmarshaled into a response.Transaction struct.
// If the request fails or the response cannot be decoded, an error is returned.
func (c *Client) RecordTransaction(ctx context.Context, cmd *commands.RecordTransaction) (*response.Transaction, error) {
	res, err := c.transactionsAPI.RecordTransaction(ctx, cmd)
	if err != nil {
		return nil, fmt.Errorf("failed to record a transaction with reference ID: %s by calling the user transactions API: %w", cmd.ReferenceID, err)
	}

	return res, nil
}

// UpdateTransactionMetadata updates the metadata of a transaction using the user transactions API.
// This method sends an HTTP PATCH request with updated metadata and expects a response
// that can be unmarshaled into a response.Transaction struct.
// If the request fails or the response cannot be decoded, an error is returned.
func (c *Client) UpdateTransactionMetadata(ctx context.Context, cmd *commands.UpdateTransactionMetadata) (*response.Transaction, error) {
	res, err := c.transactionsAPI.UpdateTransactionMetadata(ctx, cmd)
	if err != nil {
		return nil, fmt.Errorf("failed to update a transaction metadata by calling the user user transactions API: %w", err)
	}

	return res, nil
}

// Transactions retrieves a paginated list of transactions from the user transactions API.
// The returned response includes transactions and pagination details, such as the page number,
// sort order, and sorting field (sortBy).
//
// This method allows optional query parameters to be applied via the provided query options.
// The response is expected to unmarshal into a *response.PageModel[response.Transaction] struct.
// If the API request fails or the response cannot be decoded successfully, an error is returned.
func (c *Client) Transactions(ctx context.Context, opts ...queries.TransactionsQueryOption) (*queries.TransactionPage, error) {
	res, err := c.transactionsAPI.Transactions(ctx, opts...)
	if err != nil {
		return nil, fmt.Errorf("failed to retrieve transactions page from the user transactions API: %w", err)
	}

	return res, nil
}

// Transaction retrieves a specific transaction by its ID using the user transactions API.
// This method expects a response that can be unmarshaled into a response.Transaction struct.
// If the request fails or the response cannot be decoded, an error is returned.
func (c *Client) Transaction(ctx context.Context, ID string) (*response.Transaction, error) {
	res, err := c.transactionsAPI.Transaction(ctx, ID)
	if err != nil {
		return nil, fmt.Errorf("failed to retrieve transaction with ID: %s from the user transactions API: %w", ID, err)
	}

	return res, nil
}

// XPub retrieves the complete xpub information for the current user.
// The server's response is expected to be unmarshaled into a *response.Xpub struct.
// If the request fails or the response cannot be decoded, an error is returned.
func (c *Client) XPub(ctx context.Context) (*response.Xpub, error) {
	res, err := c.xpubAPI.XPub(ctx)
	if err != nil {
		return nil, fmt.Errorf("failed to retrieve xpub information from the users API: %w", err)
	}

	return res, nil
}

// UpdateXPubMetadata updates the metadata associated with the current user's xpub.
// The server's response is expected to be unmarshaled into a *response.Xpub struct.
// If the request fails or the response cannot be decoded, an error is returned.
func (c *Client) UpdateXPubMetadata(ctx context.Context, cmd *commands.UpdateXPubMetadata) (*response.Xpub, error) {
	res, err := c.xpubAPI.UpdateXPubMetadata(ctx, cmd)
	if err != nil {
		return nil, fmt.Errorf("failed to update xpub metadata using the users API: %w", err)
	}

	return res, nil
}

// GenerateAccessKey creates a new access key associated with the current user's xpub.
// The server's response is expected to be unmarshaled into a *response.AccessKey struct.
// If the request fails or the response cannot be decoded, an error is returned.
func (c *Client) GenerateAccessKey(ctx context.Context, cmd *commands.GenerateAccessKey) (*response.AccessKey, error) {
	res, err := c.accessKeyAPI.GenerateAccessKey(ctx, cmd)
	if err != nil {
		return nil, fmt.Errorf("failed to generate access key using the user access key API: %w", err)
	}

	return res, nil
}

// AccessKeys retrieves a paginated list of access keys from the user access keys API.
// The response includes access keys and pagination details, such as the page number,
// sort order, and sorting field (sortBy).
//
// This method allows optional query parameters to be applied via the provided query options.
// The response is expected to unmarshal into a *queries.AccessKeyPage struct.
// If the API request fails or the response cannot be decoded successfully, an error is returned.
func (c *Client) AccessKeys(ctx context.Context, accessKeyOpts ...queries.AccessKeyQueryOption) (*queries.AccessKeyPage, error) {
	res, err := c.accessKeyAPI.AccessKeys(ctx, accessKeyOpts...)
	if err != nil {
		return nil, fmt.Errorf("failed to retrieve access keys page from the user access key API: %w", err)
	}

	return res, nil
}

// AccessKey retrieves the access key associated with the specified ID.
// The server's response is expected to be unmarshaled into a *response.AccessKey struct.
// If the request fails or the response cannot be decoded, an error is returned.
func (c *Client) AccessKey(ctx context.Context, ID string) (*response.AccessKey, error) {
	res, err := c.accessKeyAPI.AccessKey(ctx, ID)
	if err != nil {
		return nil, fmt.Errorf("failed to retrieve access key using the user access key API: %w", err)
	}

	return res, nil
}

// RevokeAccessKey revokes the access key associated with the given ID.
// If the request fails or the response cannot be processed, an error is returned.
func (c *Client) RevokeAccessKey(ctx context.Context, ID string) error {
	err := c.accessKeyAPI.RevokeAccessKey(ctx, ID)
	if err != nil {
		return fmt.Errorf("failed to revoke access key using the users API: %w", err)
	}

	return nil
}

<<<<<<< HEAD
// MerkleRoots retrieves a paginated list of Merkle roots from the user Merkle roots API.
// The API response includes Merkle roots along with pagination details, such as the current
// page number, sort order, and sorting field (sortBy).
//
// This method supports optional query parameters, which can be specified using the provided
// query options. These options customize the behavior of the API request, such as setting
// batch size or applying filters for pagination.
//
// The response is unmarshaled into a *queries.MerkleRootPage struct. If the API request fails
// or the response cannot be successfully decoded, an error is returned.
func (c *Client) MerkleRoots(ctx context.Context, opts ...queries.MerkleRootsQueryOption) (*queries.MerkleRootPage, error) {
	res, err := c.merkleRootsAPI.MerkleRoots(ctx, opts...)
	if err != nil {
		return nil, fmt.Errorf("failed to retrieve Merkle roots from the API: %w", err)
=======
// UTXOs fetches a paginated list of UTXOs from the user UTXOs API.
// The response includes UTXOs along with pagination details, such as page number,
// sort order, and sorting field.
//
// Optional query parameters can be applied using the provided query options.
// The response is unmarshaled into a *queries.UtxosPage struct.
// Returns an error if the API request fails or the response cannot be decoded.
func (c *Client) UTXOs(ctx context.Context, opts ...queries.UtxoQueryOption) (*queries.UtxosPage, error) {
	res, err := c.utxosAPI.UTXOs(ctx, opts...)
	if err != nil {
		return nil, fmt.Errorf("failed to retrieve UTXOs page from the user UTXOs API: %w", err)
>>>>>>> 2da8faef
	}

	return res, nil
}

// ErrUnrecognizedAPIResponse indicates that the response received from the SPV Wallet API
// does not match the expected expected format or structure.
var ErrUnrecognizedAPIResponse = errors.New("unrecognized response from API")

func privateKeyFromHexOrWIF(s string) (*ec.PrivateKey, error) {
	pk, err1 := ec.PrivateKeyFromWif(s)
	if err1 == nil {
		return pk, nil
	}

	pk, err2 := ec.PrivateKeyFromHex(s)
	if err2 != nil {
		return nil, errors.Join(err1, err2)
	}

	return pk, nil
}

type authenticator interface {
	Authenticate(r *resty.Request) error
}

func newClient(cfg Config, auth authenticator) *Client {
	httpClient := newRestyClient(cfg, auth)

	return &Client{
		merkleRootsAPI:  merkleroots.NewAPI(cfg.Addr, httpClient),
		configsAPI:      configs.NewAPI(cfg.Addr, httpClient),
<<<<<<< HEAD
		transactionsAPI: transactions.NewAPI(cfg.Addr, httpClient),
=======
		utxosAPI:        utxos.NewAPI(cfg.Addr, httpClient),
>>>>>>> 2da8faef
		accessKeyAPI:    users.NewAccessKeyAPI(cfg.Addr, httpClient),
		xpubAPI:         users.NewXPubAPI(cfg.Addr, httpClient),
		contactsAPI:     contacts.NewAPI(cfg.Addr, httpClient),
		invitationsAPI:  invitations.NewAPI(cfg.Addr, httpClient),
	}
}

func newRestyClient(cfg Config, auth authenticator) *resty.Client {
	return resty.New().
		SetTransport(cfg.Transport).
		SetBaseURL(cfg.Addr).
		SetTimeout(cfg.Timeout).
		OnBeforeRequest(func(_ *resty.Client, r *resty.Request) error {
			return auth.Authenticate(r)
		}).
		SetError(&models.SPVError{}).
		OnAfterResponse(func(_ *resty.Client, r *resty.Response) error {
			if r.IsSuccess() {
				return nil
			}

			if spvError, ok := r.Error().(*models.SPVError); ok && len(spvError.Code) > 0 {
				return spvError
			}

			return fmt.Errorf("%w: %s", ErrUnrecognizedAPIResponse, r.Body())
		})
}<|MERGE_RESOLUTION|>--- conflicted
+++ resolved
@@ -352,22 +352,6 @@
 	return nil
 }
 
-<<<<<<< HEAD
-// MerkleRoots retrieves a paginated list of Merkle roots from the user Merkle roots API.
-// The API response includes Merkle roots along with pagination details, such as the current
-// page number, sort order, and sorting field (sortBy).
-//
-// This method supports optional query parameters, which can be specified using the provided
-// query options. These options customize the behavior of the API request, such as setting
-// batch size or applying filters for pagination.
-//
-// The response is unmarshaled into a *queries.MerkleRootPage struct. If the API request fails
-// or the response cannot be successfully decoded, an error is returned.
-func (c *Client) MerkleRoots(ctx context.Context, opts ...queries.MerkleRootsQueryOption) (*queries.MerkleRootPage, error) {
-	res, err := c.merkleRootsAPI.MerkleRoots(ctx, opts...)
-	if err != nil {
-		return nil, fmt.Errorf("failed to retrieve Merkle roots from the API: %w", err)
-=======
 // UTXOs fetches a paginated list of UTXOs from the user UTXOs API.
 // The response includes UTXOs along with pagination details, such as page number,
 // sort order, and sorting field.
@@ -379,7 +363,25 @@
 	res, err := c.utxosAPI.UTXOs(ctx, opts...)
 	if err != nil {
 		return nil, fmt.Errorf("failed to retrieve UTXOs page from the user UTXOs API: %w", err)
->>>>>>> 2da8faef
+	}
+
+	return res, nil
+}
+
+// MerkleRoots retrieves a paginated list of Merkle roots from the user Merkle roots API.
+// The API response includes Merkle roots along with pagination details, such as the current
+// page number, sort order, and sorting field (sortBy).
+//
+// This method supports optional query parameters, which can be specified using the provided
+// query options. These options customize the behavior of the API request, such as setting
+// batch size or applying filters for pagination.
+//
+// The response is unmarshaled into a *queries.MerkleRootPage struct. If the API request fails
+// or the response cannot be successfully decoded, an error is returned.
+func (c *Client) MerkleRoots(ctx context.Context, opts ...queries.MerkleRootsQueryOption) (*queries.MerkleRootPage, error) {
+	res, err := c.merkleRootsAPI.MerkleRoots(ctx, opts...)
+	if err != nil {
+		return nil, fmt.Errorf("failed to retrieve Merkle roots from the API: %w", err)
 	}
 
 	return res, nil
@@ -413,11 +415,8 @@
 	return &Client{
 		merkleRootsAPI:  merkleroots.NewAPI(cfg.Addr, httpClient),
 		configsAPI:      configs.NewAPI(cfg.Addr, httpClient),
-<<<<<<< HEAD
 		transactionsAPI: transactions.NewAPI(cfg.Addr, httpClient),
-=======
 		utxosAPI:        utxos.NewAPI(cfg.Addr, httpClient),
->>>>>>> 2da8faef
 		accessKeyAPI:    users.NewAccessKeyAPI(cfg.Addr, httpClient),
 		xpubAPI:         users.NewXPubAPI(cfg.Addr, httpClient),
 		contactsAPI:     contacts.NewAPI(cfg.Addr, httpClient),
